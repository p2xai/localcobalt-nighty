@nightyScript(
    name="Unified Cobalt Tools",
    author="thedorekaczynski",
    description="All-in-one tool for downloading media and converting to GIFs",
    usage="""<p>c <url> [-720p] [-wav] [-audio] (Cobalt downloader)
<p>cg <url> [-fps=<fps>] [-scale=<width>:-1] [-time=<start>-<end>] [-optimize] [-720p] (Cobalt GIF converter)
<p>v2g <url or attachment> [-fps=<fps>] [-scale=<width>:-1] [-time=<start>-<end>] [-optimize] [-720p] [-speed=<factor>] (Direct FFmpeg GIF converter)
<p>c|cg|v2g url <your_local_cobalt_url>
<p>c|cg|v2g path <download_path>
<p>c|cg|v2g debug
<p>c|cg|v2g persistent
<p>c|cg|v2g lb <1|12|24|72> (Set litterbox expiry time in hours)
<p>c|cg|v2g limit <size_mb> (Set file size limit before using Litterbox)
<p>c|cg|v2g status"""
)
def unified_cobalt_script():
    """
    UNIFIED COBALT TOOLS
    -------------------
    
    This script provides a comprehensive suite of tools for downloading media and converting videos to GIFs:
    
    1. Cobalt Downloader: Downloads media from various platforms using the Cobalt API
    2. Cobalt GIF Converter: Downloads and converts videos to optimized GIFs
    3. Direct FFmpeg GIF Converter: Converts videos to GIFs with advanced FFmpeg parameters
    
    Features:
    - Download media from supported platforms
    - Convert videos to GIFs with customizable parameters
    - Optimize GIFs for size and quality
    - Automatic fallback to litterbox.catbox.moe for large files
    - Persistent storage option
    - Debug mode for troubleshooting
    - Configurable download paths and Cobalt instance URLs
    
    DOCKER SETUP GUIDE:
    1. Install Docker and Docker Compose:
       - Windows/Mac: Download Docker Desktop from docker.com
       - Linux: Install docker and docker-compose packages
    
    2. Create a directory for Cobalt:
       $ mkdir cobalt && cd cobalt
    
    3. Create docker-compose.yml:
```yaml
    services:
      cobalt-api:
        image: ghcr.io/imputnet/cobalt:10
        init: true
        read_only: true
        restart: unless-stopped
        container_name: cobalt-api
        ports:
          - 9000:9000/tcp
        environment:
          API_URL: "http://localhost:9000"
        labels:
          - com.centurylinklabs.watchtower.scope=cobalt

      watchtower:
        image: ghcr.io/containrrr/watchtower
        restart: unless-stopped
        command: --cleanup --scope cobalt --interval 900 --include-restarting
        volumes:
          - /var/run/docker.sock:/var/run/docker.sock
```
    
    4. Start Cobalt:
       $ docker-compose up -d
    
    5. Pull required images:
       $ docker pull jrottenberg/ffmpeg:latest
       $ docker pull dylanninin/giflossy:latest
    
    COMMANDS:
    1. Cobalt Downloader (<p>c or <p>cobalt):
       - Download media: <p>c <url> [-720p] [-wav] [-audio]
       - Configure: <p>c url|path|debug|persistent|status
    
    2. Cobalt GIF (<p>cg or <p>cobaltgif):
       - Convert to GIF: <p>cg <url> [-fps=15] [-scale=480:-1] [-time=0-30] [-optimize] [-720p]
       - Configure: <p>cg url|path|debug|persistent|status
    
    3. Direct FFmpeg GIF (<p>v2g):
       - Convert to GIF: <p>v2g <url or attachment> [-fps=15] [-scale=480:-1] [-time=0-30] [-optimize] [-720p] [-speed=<factor>]
       - Configure: <p>v2g url|path|debug|persistent|status
    
    PARAMETERS:
    Cobalt Downloader:
    - Quality: -144p to -4320p, -max
    - Audio: -wav, -ogg, -opus, -best
    - Mode: -audio, -mute
    
    Cobalt GIF:
    - Quality: -144p to -4320p, -max
    - FPS: -fps=<number> (default: 15)
    - Scale: -scale=<width>:-1 (default: 480:-1)
    - Time: -time=<start>-<end> (in seconds)
    - Optimize: -optimize (reduces file size)
    
    Direct FFmpeg GIF:
    - Quality: -144p to -4320p, -max
    - FPS: -fps=<number> (default: 15)
    - Scale: -scale=<width>:-1 (default: 480:-1)
    - Time: -time=<start>-<end> (in seconds)
    - Optimize: -optimize (reduces file size)
    - Loop: -loop=<number> (default: 0, -1 for infinite)
    - Dither: -dither=<method> (default: bayer:bayer_scale=5)
    - Colors: -colors=<number> (default: 256)
    - Speed: -speed=<factor> (default: 1.0, e.g. 0.5 for half speed, 2.0 for double speed)
    
    EXAMPLES:
    1. Download a video in 720p quality:
       <p>c https://www.youtube.com/watch?v=dQw4w9WgXcQ -720p
    
    2. Download audio only in WAV format:
       <p>c https://www.youtube.com/watch?v=dQw4w9WgXcQ -wav -audio
    
    3. Convert a video to a GIF with 10 FPS and optimize for size:
       <p>cg https://www.youtube.com/watch?v=dQw4w9WgXcQ -fps=10 -optimize
    
    4. Convert a specific part of a video to a GIF (first 15 seconds):
       <p>cg https://www.youtube.com/watch?v=dQw4w9WgXcQ -time=0-15 -scale=640:-1
    
    5. Configure Cobalt to use a custom URL:
       <p>c url http://my-cobalt-server:9000
    
    6. Enable persistent storage to keep downloaded files:
       <p>c persistent
    
    7. Check the status of your Cobalt setup:
       <p>c status
    
    NOTES:
    - The -optimize flag is only available for GIF operations
    - All commands share the same configuration system
    - Files are processed locally in Docker containers
    - Discord has an 8MB file size limit (customizable with `c limit`)
    - URLs must start with http:// or https://
    - If you get an "invalid link" error, check that the URL is correct and supported by Cobalt
    - Large files (>limit) are automatically uploaded to litterbox.catbox.moe
    - Debug mode provides detailed logging for troubleshooting
    - Persistent storage keeps files in the configured download path
    """
    import json
    import aiohttp
    import asyncio
    import os
    import re
    import tempfile
    from pathlib import Path
    import shutil
    from datetime import datetime
    
    # Config keys
    COBALT_URL_KEY = "unified_cobalt_url"
    DOWNLOAD_PATH_KEY = "unified_cobalt_path"
    DEBUG_ENABLED_KEY = "unified_cobalt_debug"
    PERSISTENT_STORAGE_KEY = "unified_cobalt_persistent"
    LITTERBOX_EXPIRY_KEY = "unified_cobalt_litterbox_expiry"
    LITTERBOX_SIZE_THRESHOLD_MB_KEY = "unified_cobalt_limit_mb"
    
    # Initialize configuration
    if getConfigData().get(COBALT_URL_KEY) is None:
        updateConfigData(COBALT_URL_KEY, "http://localhost:9000")
    
    if getConfigData().get(DOWNLOAD_PATH_KEY) is None:
        default_path = os.path.join(tempfile.gettempdir(), "unified_cobalt")
        updateConfigData(DOWNLOAD_PATH_KEY, default_path)
    
    if getConfigData().get(DEBUG_ENABLED_KEY) is None:
        updateConfigData(DEBUG_ENABLED_KEY, False)
    
    if getConfigData().get(PERSISTENT_STORAGE_KEY) is None:
        updateConfigData(PERSISTENT_STORAGE_KEY, False)

    if getConfigData().get(LITTERBOX_EXPIRY_KEY) is None:
        updateConfigData(LITTERBOX_EXPIRY_KEY, "24h")  # Default to 24 hours

    if getConfigData().get(LITTERBOX_SIZE_THRESHOLD_MB_KEY) is None:
        updateConfigData(LITTERBOX_SIZE_THRESHOLD_MB_KEY, 8)
    
    # Helper function for debug logging
    def debug_log(message, type_="INFO"):
        """Log debug messages if debug mode is enabled"""
        if getConfigData().get(DEBUG_ENABLED_KEY, False):
            timestamp = datetime.now().strftime("%Y-%m-%d %H:%M:%S")
            print(f"[{timestamp}] [UNIFIED] [{type_}] {message}", type_=type_)
    
    # Helper function to ensure download directory exists
    def ensure_download_dir(persistent=False, workdir=False):
        """Create and return the appropriate download directory"""
        download_path = getConfigData().get(DOWNLOAD_PATH_KEY)
        if workdir:
            download_path = os.path.join(download_path, "workdir")
        os.makedirs(download_path, exist_ok=True)
        return download_path

    # Helper function to sanitize filenames
    def sanitize_filename(filename: str) -> str:
        """Return a filesystem-safe filename"""
        # Drop directory components and query strings/fragments
        base = os.path.basename(filename)
        base = base.split('?')[0].split('#')[0]
        # Replace characters that are invalid on Windows and other platforms
        base = re.sub(r'[<>:"/\\|?*]', '_', base)
        # Replace remaining whitespace with underscores
        base = re.sub(r'\s+', '_', base)
        return base
    
    # Helper function to parse Cobalt arguments
    def parse_cobalt_args(args_str):
        """Parse Cobalt-specific arguments from command string"""
        # Normalize spaces to handle both -flag=value and -flag value formats
        args_str = re.sub(r'-(\w+)=(\w+)', r'-\1 \2', args_str)
        
        # Split into words
        words = args_str.split()
        
        # Extract URL (everything before first flag)
        url_parts = []
        i = 0
        while i < len(words) and not words[i].startswith('-'):
            url_parts.append(words[i])
            i += 1
        url = ' '.join(url_parts)
        
        # Default values
        quality = "1080"
        audio = "mp3"
        mode = "auto"
        
        # Track provided flags
        quality_provided = False
        audio_provided = False
        mode_provided = False
        
        while i < len(words):
            # Quality flags (-720p, etc.)
            quality_match = re.match(r'-(\d+)p$', words[i])
            if quality_match:
                quality = quality_match.group(1)
                quality_provided = True
                i += 1
            # Max quality
            elif words[i] == '-max':
                quality = "max"
                quality_provided = True
                i += 1
            # Audio format
            elif words[i] in ['-wav', '-ogg', '-opus', '-best']:
                audio = words[i][1:]
                audio_provided = True
                i += 1
            # Mode flags
            elif words[i] in ['-audio', '-mute']:
                mode = words[i][1:]
                mode_provided = True
                i += 1
            # Legacy format support
            elif words[i] == '-quality' and i + 1 < len(words):
                quality = words[i+1]
                quality_provided = True
                i += 2
            elif words[i] == '-audio' and i + 1 < len(words):
                audio = words[i+1]
                audio_provided = True
                i += 2
            elif words[i] == '-mode' and i + 1 < len(words):
                mode = words[i+1]
                mode_provided = True
                i += 2
            else:
                i += 1
        
        return {
            "url": url.strip(),
            "quality": quality,
            "audio": audio,
            "mode": mode,
            "quality_provided": quality_provided,
            "audio_provided": audio_provided,
            "mode_provided": mode_provided
        }
    
    # Helper function to parse GIF arguments
    def parse_gif_args(args_str):
        """Parse GIF-specific arguments from command string"""
        # First get Cobalt args
        cobalt_args = parse_cobalt_args(args_str)
        
        # Then parse GIF-specific args
        fps_match = re.search(r'-fps=(\d+)', args_str)
        scale_match = re.search(r'-scale=(\d+:-1)', args_str)
        time_match = re.search(r'-time=(\d+(?:\.\d+)?)-(\d+(?:\.\d+)?)', args_str)
        optimize_match = re.search(r'-optimize', args_str)
        speed_match = re.search(r'-speed=(\d*\.?\d+)', args_str)  # Add speed parameter
        
        # Get URL and remove GIF flags
        url = cobalt_args["url"]
        for match in [fps_match, scale_match, time_match, optimize_match, speed_match]:
            if match and match.group(0) in url:
                url = url.replace(match.group(0), "").strip()
        
        return {
            "url": url.strip(),
            "quality": cobalt_args["quality"],
            "audio": cobalt_args["audio"],
            "mode": cobalt_args["mode"],
            "quality_provided": cobalt_args["quality_provided"],
            "audio_provided": cobalt_args["audio_provided"],
            "mode_provided": cobalt_args["mode_provided"],
            "fps": int(fps_match.group(1)) if fps_match else 15,
            "scale": scale_match.group(1) if scale_match else "480:-1",
            "time": time_match.group(1) + "-" + time_match.group(2) if time_match else None,
            "optimize": bool(optimize_match),
            "speed": float(speed_match.group(1)) if speed_match else 1.0  # Add speed to return dict
        }
    
    # Helper function to parse v2g arguments
    def parse_v2g_args(args_str):
        """Parse v2g-specific arguments from command string"""
        # First get Cobalt args
        cobalt_args = parse_cobalt_args(args_str)
        
        # Then parse v2g-specific args
        fps_match = re.search(r'-fps=(\d+)', args_str)
        scale_match = re.search(r'-scale=(\d+:-1)', args_str)
        time_match = re.search(r'-time=(\d+(?:\.\d+)?)-(\d+(?:\.\d+)?)', args_str)
        optimize_match = re.search(r'-optimize', args_str)
        quality_match = re.search(r'-(\d+)p', args_str)
        loop_match = re.search(r'-loop=(\d+)', args_str)
        dither_match = re.search(r'-dither=(\w+)', args_str)
        colors_match = re.search(r'-colors=(\d+)', args_str)
        speed_match = re.search(r'-speed=(\d*\.?\d+)', args_str)  # Add speed parameter
        
        # Get URL and remove v2g flags
        url = cobalt_args["url"]
        for match in [fps_match, scale_match, time_match, optimize_match, quality_match, loop_match, dither_match, colors_match, speed_match]:
            if match and match.group(0) in url:
                url = url.replace(match.group(0), "").strip()
        
        return {
            "url": url.strip(),
            "fps": int(fps_match.group(1)) if fps_match else 15,
            "scale": scale_match.group(1) if scale_match else "480:-1",
            "time": time_match.group(1) + "-" + time_match.group(2) if time_match else None,
            "optimize": bool(optimize_match),
            "quality": quality_match.group(1) if quality_match else "1080",
            "loop": int(loop_match.group(1)) if loop_match else 0,
            "dither": dither_match.group(1) if dither_match else "bayer:bayer_scale=5",
            "colors": int(colors_match.group(1)) if colors_match else 256,
            "speed": float(speed_match.group(1)) if speed_match else 1.0  # Add speed to return dict
        }
    
    # Helper function to run docker commands
    async def run_docker_cmd(cmd):
        """Execute a Docker command and return its output"""
        debug_log(f"Running docker command: {cmd}", type_="INFO")
        process = await asyncio.create_subprocess_shell(
            cmd,
            stdout=asyncio.subprocess.PIPE,
            stderr=asyncio.subprocess.PIPE
        )
        stdout, stderr = await process.communicate()
        if process.returncode != 0:
            raise Exception(f"Docker command failed: {stderr.decode()}")
        return stdout.decode()
    
    # Helper function to download files
    async def download_file(url, filename, referer=None):
        """Download a file from URL to the download directory"""
        filename = sanitize_filename(filename)
        download_path = ensure_download_dir()
        file_path = os.path.join(download_path, filename)
        debug_log(f"Downloading to: {file_path}", type_="INFO")

        base_headers = {
            "User-Agent": "Mozilla/5.0 (Windows NT 10.0; Win64; x64) AppleWebKit/537.36",
            "Accept": "*/*",
            "Accept-Language": "en-US,en;q=0.9",
            "Range": "bytes=0-"
        }
        if referer:
            base_headers["Referer"] = referer
        
        async with aiohttp.ClientSession() as session:
            try:
                debug_log(f"Attempting download from URL: {url}", type_="INFO")
                headers = base_headers.copy()

                for attempt in range(2):
                    debug_log(f"Using headers: {headers}", type_="INFO")
                    async with session.get(url, headers=headers, timeout=60) as response:
                        debug_log(f"Response status: {response.status}", type_="INFO")
                        debug_log(f"Response headers: {dict(response.headers)}", type_="INFO")

                        if response.status in [200, 206]:
                            debug_log(f"Download connection established (HTTP {response.status})", type_="SUCCESS")
                            total_size = 0
                            with open(file_path, 'wb') as f:
                                while True:
                                    chunk = await response.content.read(8192)
                                    if not chunk:
                                        break
                                    f.write(chunk)
                                    total_size += len(chunk)
                                    if total_size % (1024 * 1024) == 0:
                                        debug_log(f"Downloaded: {total_size / 1024 / 1024:.2f} MB", type_="INFO")

                            if total_size == 0:
                                raise Exception("Downloaded file is 0 bytes")

                            if not os.path.exists(file_path) or os.path.getsize(file_path) == 0:
                                raise Exception("File was not properly saved")

                            debug_log(f"Download completed. Size: {total_size / 1024 / 1024:.2f} MB", type_="SUCCESS")
                            return file_path
                        elif response.status == 403 and attempt == 0 and "Range" in headers:
                            debug_log("HTTP 403 received, retrying without Range header", type_="WARNING")
                            headers.pop("Range", None)
                            continue
                        else:
                            error_msg = f"Failed to download file: HTTP {response.status}"
                            debug_log(error_msg, type_="ERROR")
                            debug_log(f"Response headers: {dict(response.headers)}", type_="ERROR")
                            debug_log(f"Response content: {await response.text()}", type_="ERROR")
                            raise Exception(error_msg)
            except aiohttp.ClientError as e:
                error_msg = f"Network error: {str(e)}"
                debug_log(error_msg, type_="ERROR")
                debug_log(f"URL: {url}", type_="ERROR")
                debug_log(f"Headers: {headers}", type_="ERROR")
                if hasattr(e, 'status'):
                    debug_log(f"Error status: {e.status}", type_="ERROR")
                if hasattr(e, 'headers'):
                    debug_log(f"Error headers: {dict(e.headers)}", type_="ERROR")
                raise Exception(error_msg)
            except Exception as e:
                error_msg = f"Unexpected error during download: {str(e)}"
                debug_log(error_msg, type_="ERROR")
                debug_log(f"URL: {url}", type_="ERROR")
                debug_log(f"Headers: {headers}", type_="ERROR")
                raise
    
    # Helper function to validate URLs
    def is_valid_url(url):
        """Check if the URL is valid and has a supported scheme"""
        if not url:
            return False
        
        # Check if URL has a valid scheme
        if not url.startswith(('http://', 'https://')):
            return False
        
        # Basic URL format validation
        url_pattern = re.compile(
            r'^https?://'  # http:// or https://
            r'(?:(?:[A-Z0-9](?:[A-Z0-9-]{0,61}[A-Z0-9])?\.)+[A-Z]{2,6}\.?|'  # domain
            r'localhost|'  # localhost
            r'\d{1,3}\.\d{1,3}\.\d{1,3}\.\d{1,3})'  # IP
            r'(?::\d+)?'  # optional port
            r'(?:/?|[/?]\S+)$', re.IGNORECASE)
        
        return bool(url_pattern.match(url))
    
    # Helper function to download from Cobalt
    async def download_from_cobalt(url, quality, audio, mode):
        """Download media from Cobalt API"""
        debug_log(f"Downloading from Cobalt: {url}", type_="INFO")
        debug_log(f"Quality: {quality}, Audio: {audio}, Mode: {mode}", type_="INFO")
        
        # Validate URL before sending to Cobalt API
        if not is_valid_url(url):
            debug_log(f"Invalid URL format: {url}", type_="ERROR")
            raise Exception("The URL you provided is invalid. Please check the URL format and try again.")
        
        cobalt_base_url = getConfigData().get(COBALT_URL_KEY, "http://localhost:9000")
        headers = {
            "Accept": "application/json",
            "Content-Type": "application/json",
            "User-Agent": "Mozilla/5.0 (Windows NT 10.0; Win64; x64) AppleWebKit/537.36"
        }
        
        payload = {
            "url": url,
            "videoQuality": quality,
            "audioFormat": audio,
            "downloadMode": mode,
            "filenameStyle": "pretty"
        }
        
        debug_log(f"Sending request to Cobalt API: {cobalt_base_url}", type_="INFO")
        debug_log(f"Request payload: {payload}", type_="INFO")
        
        try:
            async with aiohttp.ClientSession() as session:
                async with session.post(
                    cobalt_base_url, 
                    headers=headers, 
                    json=payload,
                    timeout=30
                ) as response:
                    debug_log(f"Cobalt API response status: {response.status}", type_="INFO")
                    
                    try:
                        response_text = await response.text()
                        debug_log(f"Raw response: {response_text}", type_="INFO")
                        data = json.loads(response_text) if response_text else {}
                    except json.JSONDecodeError as e:
                        debug_log(f"Failed to parse JSON response: {str(e)}", type_="ERROR")
                        debug_log(f"Raw response text: {response_text}", type_="ERROR")
                        raise Exception(f"Invalid response from Cobalt API: {str(e)}")
                    
                    if response.status == 200:
                        if data.get("status") == "error":
                            error_code = data.get("error", {}).get("code", "unknown")
                            error_message = data.get("error", {}).get("message", "No error message provided")
                            debug_log(f"Cobalt API error - Code: {error_code}, Message: {error_message}", type_="ERROR")
                            
                            # Provide more user-friendly error messages for specific error codes
                            if error_code == "error.api.link.invalid":
                                raise Exception("The URL you provided is invalid or not supported by Cobalt. Please check the URL and try again.")
                            elif error_code == "error.api.link.unsupported":
                                raise Exception("This website is not supported by Cobalt. Please try a different URL.")
                            elif error_code == "error.api.link.private":
                                raise Exception("This content is private or requires authentication. Cobalt cannot access it.")
                            else:
                                raise Exception(f"Cobalt API error: {error_code} - {error_message}")
                        
                        elif data.get("status") in ["tunnel", "redirect"]:
                            download_url = data.get("url")
                            filename = data.get("filename", "download")
                            
                            if not download_url:
                                debug_log("No download URL in response", type_="ERROR")
                                debug_log(f"Full response data: {data}", type_="INFO")
                                raise Exception("No download URL received from Cobalt API")
                            
                            debug_log(f"Got download URL: {download_url}", type_="SUCCESS")
                            debug_log(f"Filename: {filename}", type_="INFO")
                            
                            try:
                                file_path = await download_file(download_url, filename, referer=url)
                                return file_path
                            except Exception as e:
                                error_str = str(e)
                                if "HTTP 403" in error_str:
                                    if "instagram.com" in url.lower():
                                        raise Exception("Instagram is blocking the download. Try:\n• Making sure the content is public\n• Waiting a few minutes\n• Using a different Cobalt instance")
                                    else:
                                        raise Exception(f"Access denied (403) when downloading. The server is blocking the request. Try again later or use a different Cobalt instance.")
                                elif "HTTP 429" in error_str:
                                    raise Exception("Too many requests. Please wait a few minutes before trying again.")
                                else:
                                    raise
                        
                        elif data.get("status") == "picker":
                            picker_items = data.get("picker", [])

                            if not picker_items:
                                debug_log("Empty picker items list", type_="ERROR")
                                debug_log(f"Full response data: {data}", type_="INFO")
                                raise Exception("No media items found in picker response")

                            debug_log(
                                f"Found {len(picker_items)} media items. Downloading all.",
                                type_="SUCCESS",
                            )

                            downloaded_paths = []
                            for idx, item in enumerate(picker_items, start=1):
                                item_url = item.get("url", "")
                                item_type = item.get("type", "unknown")

                                if not item_url:
                                    debug_log(
                                        f"No URL in picker item {idx}", type_="ERROR"
                                    )
                                    continue

                                filename = (
                                    f"cobalt_{idx}_{item_type}_{os.path.basename(item_url)}"
                                )
                                if not os.path.splitext(filename)[1]:
                                    if item_type == "photo":
                                        filename += ".jpg"
                                    elif item_type == "video":
                                        filename += ".mp4"
                                    elif item_type == "gif":
                                        filename += ".gif"

                                debug_log(
                                    f"Downloading picker item {idx} - URL: {item_url}, Type: {item_type}",
                                    type_="INFO",
                                )
                                try:
<<<<<<< HEAD
                                    path = await download_file(item_url, filename, referer=url)
=======
                                    path = await download_file(item_url, filename)
>>>>>>> 89b1b20c
                                    downloaded_paths.append(path)
                                except Exception as e:
                                    error_str = str(e)
                                    if "HTTP 403" in error_str:
                                        if "instagram.com" in url.lower():
                                            raise Exception(
                                                "Instagram is blocking the download. Try:\n• Making sure the content is public\n• Waiting a few minutes\n• Using a different Cobalt instance"
                                            )
                                        else:
                                            raise Exception(
                                                "Access denied (403) when downloading. The server is blocking the request. Try again later or use a different Cobalt instance."
                                            )
                                    elif "HTTP 429" in error_str:
                                        raise Exception(
                                            "Too many requests. Please wait a few minutes before trying again."
                                        )
                                    else:
                                        raise

                            audio_url = data.get("audio")
                            if audio_url:
                                audio_filename = data.get(
                                    "audioFilename",
                                    f"audio_{os.path.basename(audio_url)}" or "audio",
                                )
                                debug_log(
                                    f"Downloading slideshow audio - URL: {audio_url}",
                                    type_="INFO",
                                )
                                try:
                                    audio_path = await download_file(
<<<<<<< HEAD
                                        audio_url, audio_filename, referer=url
=======
                                        audio_url, audio_filename
>>>>>>> 89b1b20c
                                    )
                                    downloaded_paths.append(audio_path)
                                except Exception as e:
                                    debug_log(
                                        f"Failed to download slideshow audio: {str(e)}",
                                        type_="ERROR",
                                    )

                            if not downloaded_paths:
                                raise Exception(
                                    "Failed to download any items from picker response"
                                )

                            return downloaded_paths
                        else:
                            debug_log(f"Unknown status in response: {data.get('status')}", type_="ERROR")
                            debug_log(f"Full response data: {data}", type_="INFO")
                            raise Exception(f"Unknown response status: {data.get('status')}")
                    elif response.status == 400:
                        error_message = "Bad Request"
                        try:
                            if data.get("error"):
                                error_message = f"{data['error'].get('code', 'unknown')} - {data['error'].get('message', 'No message, Ensure the URL is supported by Cobalt, an unsupported URL was provided')}"
                        except:
                            pass
                        debug_log(f"Cobalt API returned 400 - {error_message}", type_="ERROR")
                        debug_log(f"Request payload: {payload}", type_="INFO")
                        debug_log(f"Response data: {data}", type_="INFO")
                        raise Exception(f"Cobalt API error (400): {error_message}")
                    else:
                        debug_log(f"Unexpected HTTP status: {response.status}", type_="ERROR")
                        debug_log(f"Response data: {data}", type_="INFO")
                        raise Exception(f"Cobalt API error: HTTP {response.status}")
                        
        except aiohttp.ClientError as e:
            debug_log(f"Network error: {str(e)}", type_="ERROR")
            debug_log(f"Request URL: {cobalt_base_url}", type_="INFO")
            debug_log(f"Request headers: {headers}", type_="INFO")
            raise Exception(f"Connection error: {str(e)}")
        except Exception as e:
            if not str(e).startswith(("Cobalt API error", "Connection error")):
                debug_log(f"Unexpected error: {str(e)}", type_="ERROR")
            raise
    
    # Helper function to convert video to GIF
    async def convert_to_gif(video_path, fps, scale, time_range, optimize, speed=1.0):
        """Convert video to GIF using FFmpeg and optionally optimize with Giflossy"""
        debug_log(f"Converting video to GIF: {video_path}", type_="INFO")
        
        # Setup directories
        work_dir = ensure_download_dir(persistent=True, workdir=True)
        output_dir = ensure_download_dir(persistent=True)
        debug_log(f"Work directory: {work_dir}", type_="INFO")
        debug_log(f"Output directory: {output_dir}", type_="INFO")
        
        # Clean up existing files
        for file in ["input.mp4", "palette.png", "output.gif", "optimized.gif"]:
            try:
                os.remove(os.path.join(work_dir, file))
                debug_log(f"Cleaned up existing file: {file}", type_="INFO")
            except:
                pass
        
        # Copy video to work directory
        input_path = os.path.join(work_dir, "input.mp4")
        shutil.copy2(video_path, input_path)
        
        # Generate filename
        original_filename = os.path.splitext(os.path.basename(video_path))[0]
        original_filename = re.sub(r'[^\w\-_]', '_', original_filename)
        timestamp = datetime.now().strftime("%Y%m%d_%H%M%S")
        gif_filename = f"{original_filename}_{timestamp}.gif"
        
        # Setup paths
        palette_path = os.path.join(work_dir, "palette.png")
        
        # Prepare time parameters
        time_params = ""
        if time_range:
            start_time, end_time = time_range.split("-")
            start_float = float(start_time)
            end_float = float(end_time)
            duration = str(end_float - start_float)
            time_params = f"-ss {start_time} -t {duration}"
        
        # Generate palette
        palette_cmd = (
            f'docker run --rm -v "{work_dir}:/tmp/work" jrottenberg/ffmpeg '
            f'-y {time_params} -i /tmp/work/input.mp4 '
            f'-vf "fps={fps},scale={scale}:flags=lanczos,palettegen" '
            f'/tmp/work/palette.png'
        )
        await run_docker_cmd(palette_cmd)
        
        if not os.path.exists(palette_path):
            raise Exception(f"Failed to generate palette image")
        
        # Convert to GIF with speed modification if specified
        vf_parts = []
        
        # Add basic filters
        vf_parts.append(f"scale={scale}:flags=lanczos")
        
        # Handle speed changes
        if speed != 1.0:
            # First apply speed change
            vf_parts.append(f"setpts={1/speed}*PTS")
            # Then force consistent frame rate
            vf_parts.append(f"fps={fps}")
        
        # Add palette use with dithering for better quality
        vf_parts.append("split[s0][s1];[s0]palettegen[p];[s1][p]paletteuse=dither=bayer:bayer_scale=5")
        
        # Join filters with commas
        vf_string = ",".join(vf_parts)
        debug_log(f"Using video filter: {vf_string}", type_="INFO")
        
        gif_cmd = (
            f'docker run --rm -v "{work_dir}:/tmp/work" -v "{output_dir}:/tmp/output" jrottenberg/ffmpeg '
            f'-y {time_params} -i /tmp/work/input.mp4 -i /tmp/work/palette.png '
            f'-lavfi "{vf_string}" '
            f'/tmp/output/{gif_filename}'
        )
        try:
            await run_docker_cmd(gif_cmd)
        except Exception as e:
            error_str = str(e)
            # Truncate long error messages
            if len(error_str) > 1000:
                error_str = error_str[:997] + "..."
            raise Exception(f"FFmpeg error: {error_str}")
        
        gif_path = os.path.join(output_dir, gif_filename)
        if not os.path.exists(gif_path):
            raise Exception(f"GIF file not found")
        
        # Check initial size
        initial_size = os.path.getsize(gif_path) / (1024 * 1024)
        size_threshold = float(getConfigData().get(LITTERBOX_SIZE_THRESHOLD_MB_KEY, 8))
        if initial_size > size_threshold and not optimize:
            debug_log(f"Initial GIF size ({initial_size:.2f}MB) exceeds Discord limit of {size_threshold}MB, skipping optimization", type_="INFO")
            return gif_path, initial_size, None, True  # Return True to indicate it should be uploaded to litterbox
        
        # Optimize if requested
        original_size = None
        if optimize:
            original_size = initial_size
            debug_log(f"Original GIF size: {original_size:.2f}MB", type_="INFO")
            
            optimized_gif = os.path.join(work_dir, "optimized.gif")
            giflossy_cmd = (
                f'docker run --rm -v "{output_dir}:/src" -v "{work_dir}:/dest" dylanninin/giflossy '
                f'gifsicle --lossy=30 /src/{gif_filename} -o /dest/optimized.gif'
            )
            try:
                await run_docker_cmd(giflossy_cmd)
            except Exception as e:
                error_str = str(e)
                # Truncate long error messages
                if len(error_str) > 1000:
                    error_str = error_str[:997] + "..."
                raise Exception(f"Giflossy error: {error_str}")
            
            if os.path.exists(optimized_gif):
                optimized_size = os.path.getsize(optimized_gif) / (1024 * 1024)
                size_reduction = ((original_size - optimized_size) / original_size) * 100
                
                if optimized_size > size_threshold:
                    debug_log("GIF still too large, trying higher compression", type_="INFO")
                    # Instead of optimizing the already optimized file, optimize the original with higher lossy value
                    giflossy_cmd = (
                        f'docker run --rm -v "{output_dir}:/src" -v "{work_dir}:/dest" dylanninin/giflossy '
                        f'gifsicle --lossy=60 /src/{gif_filename} -o /dest/optimized.gif'
                    )
                    try:
                        await run_docker_cmd(giflossy_cmd)
                    except Exception as e:
                        error_str = str(e)
                        # Truncate long error messages
                        if len(error_str) > 1000:
                            error_str = error_str[:997] + "..."
                        raise Exception(f"Giflossy error: {error_str}")
                    
                    if os.path.exists(optimized_gif):
                        optimized_size = os.path.getsize(optimized_gif) / (1024 * 1024)
                        size_reduction = ((original_size - optimized_size) / original_size) * 100
                        
                        if optimized_size > size_threshold:
                            debug_log("GIF still too large after second optimization", type_="INFO")
                            return gif_path, optimized_size, original_size, True  # Return True to indicate it should be uploaded to litterbox
                        else:
                            os.remove(gif_path)
                            shutil.move(optimized_gif, gif_path)
                    else:
                        raise Exception("Second optimization failed")
                else:
                    os.remove(gif_path)
                    shutil.move(optimized_gif, gif_path)
            else:
                raise Exception("GIF optimization failed")
        
        # Check final size
        final_size = os.path.getsize(gif_path) / (1024 * 1024)
        if final_size > size_threshold:
            debug_log(f"Final GIF size ({final_size:.2f}MB) exceeds Discord limit of {size_threshold}MB", type_="INFO")
            return gif_path, final_size, original_size, True  # Return True to indicate it should be uploaded to litterbox
        
        # Clean up
        try:
            for file in ["input.mp4", "palette.png"]:
                try:
                    os.remove(os.path.join(work_dir, file))
                except:
                    pass
        except Exception as e:
            debug_log(f"Cleanup error: {str(e)}", type_="ERROR")
        
        return gif_path, final_size, original_size, False  # Return False to indicate it should be sent to Discord

    # Helper function to upload files to litterbox.catbox.moe
    async def upload_to_litterbox(file_path):
        """Upload a file to litterbox.catbox.moe and return the URL.
        
        The uploaded file will be available for the configured duration before expiration.
        This is used as a fallback when files are too large for Discord's configured size limit.
        """
        debug_log(f"Uploading file to litterbox.catbox.moe: {file_path}", type_="INFO")
        
        try:
            # Read the file content first
            with open(file_path, 'rb') as f:
                file_content = f.read()
            
            async with aiohttp.ClientSession() as session:
                # Prepare the file for upload
                data = aiohttp.FormData()
                data.add_field('fileToUpload', file_content, filename=os.path.basename(file_path))
                data.add_field('reqtype', 'fileupload')
                data.add_field('time', getConfigData().get(LITTERBOX_EXPIRY_KEY, "24h"))  # Use configured expiry time
                
                # Upload the file
                async with session.post('https://litterbox.catbox.moe/resources/internals/api.php', data=data) as response:
                    if response.status == 200:
                        url = await response.text()
                        if url.startswith('https://'):
                            debug_log(f"File uploaded successfully: {url}", type_="SUCCESS")
                            return url
                        else:
                            raise Exception(f"Invalid response from litterbox: {url}")
                    else:
                        raise Exception(f"Failed to upload file: HTTP {response.status}")
        except Exception as e:
            debug_log(f"Error uploading to litterbox: {str(e)}", type_="ERROR")
            raise

    # Shared configuration command handler
    async def handle_config_command(ctx, args, command_name):
        """Handle configuration commands for both Cobalt and CobaltGIF"""
        args_parts = args.strip().split(' ', 1)
        action = args_parts[0].lower()
        
        if action == "url" and len(args_parts) > 1:
            url = args_parts[1].strip()
            if url.startswith("http://") or url.startswith("https://"):
                updateConfigData(COBALT_URL_KEY, url)
                debug_log(f"Cobalt URL updated to: {url}", type_="SUCCESS")
                await ctx.send(f"✅ Cobalt instance URL set to: {url}")
            else:
                debug_log(f"Invalid URL format attempted: {url}", type_="ERROR")
                await ctx.send("❌ Invalid URL format. Should start with http:// or https://")
        
        elif action == "path" and len(args_parts) > 1:
            path = args_parts[1].strip()
            try:
                os.makedirs(path, exist_ok=True)
                updateConfigData(DOWNLOAD_PATH_KEY, path)
                debug_log(f"Download path updated to: {path}", type_="SUCCESS")
                await ctx.send(f"✅ Download path set to: {path}")
            except Exception as e:
                debug_log(f"Error setting path: {str(e)}", type_="ERROR")
                await ctx.send(f"❌ Error setting path: {str(e)}")
        
        elif action == "debug":
            debug_enabled = not getConfigData().get(DEBUG_ENABLED_KEY, False)
            updateConfigData(DEBUG_ENABLED_KEY, debug_enabled)
            debug_log(f"Debug mode {'enabled' if debug_enabled else 'disabled'}", type_="SUCCESS")
            await ctx.send(f"✅ Debug mode {'enabled' if debug_enabled else 'disabled'}")
        
        elif action == "persistent":
            persistent_enabled = not getConfigData().get(PERSISTENT_STORAGE_KEY, False)
            updateConfigData(PERSISTENT_STORAGE_KEY, persistent_enabled)
            debug_log(f"Persistent storage {'enabled' if persistent_enabled else 'disabled'}", type_="SUCCESS")
            await ctx.send(f"✅ Persistent storage {'enabled' if persistent_enabled else 'disabled'}")
        
        elif action == "lb" and len(args_parts) > 1:
            time = args_parts[1].strip().lower()
            valid_times = {"1": "1h", "12": "12h", "24": "24h", "72": "72h"}
            if time in valid_times:
                updateConfigData(LITTERBOX_EXPIRY_KEY, valid_times[time])
                debug_log(f"Litterbox expiry time updated to: {valid_times[time]}", type_="SUCCESS")
                await ctx.send(f"✅ Litterbox file expiry set to {valid_times[time]}")
            else:
                debug_log(f"Invalid litterbox time attempted: {time}", type_="ERROR")
                await ctx.send("❌ Invalid time. Use 1, 12, 24, or 72 hours")

        elif action == "limit" and len(args_parts) > 1:
            try:
                threshold_mb = float(args_parts[1].strip())
                if threshold_mb <= 0:
                    await ctx.send("❌ Limit must be a positive number of megabytes.")
                    return
                updateConfigData(LITTERBOX_SIZE_THRESHOLD_MB_KEY, threshold_mb)
                debug_log(f"Litterbox upload limit set to {threshold_mb}MB", type_="SUCCESS")
                await ctx.send(f"✅ Litterbox upload limit set to: {threshold_mb} MB")
            except ValueError:
                await ctx.send(f"❌ Invalid limit. Provide a number in megabytes (e.g., `<p>{command_name} limit 20>`).")
        
        elif action == "status":
            msg = await ctx.send("🔍 Checking configuration...")
            try:
                cobalt_url = getConfigData().get(COBALT_URL_KEY, "http://localhost:9000")
                download_path = getConfigData().get(DOWNLOAD_PATH_KEY)
                debug_enabled = getConfigData().get(DEBUG_ENABLED_KEY, False)
                persistent_enabled = getConfigData().get(PERSISTENT_STORAGE_KEY, False)
                
                async with aiohttp.ClientSession() as session:
                    async with session.get(cobalt_url, timeout=5) as response:
                        if response.status == 200:
                            data = await response.json()
                            version = data.get("cobalt", {}).get("version", "Unknown")
                            services = data.get("cobalt", {}).get("services", [])
                            duration_limit = data.get("cobalt", {}).get("durationLimit", "Unknown")
                            
                            ffmpeg_version = await run_docker_cmd("docker run --rm jrottenberg/ffmpeg:latest -version")
                            ffmpeg_version = ffmpeg_version.split('\n')[0]
                            ffmpeg_version = re.sub(r'ffmpeg version (\d+\.\d+).*', r'ffmpeg version \1', ffmpeg_version)
                            
                            giflossy_version = await run_docker_cmd("docker run --rm dylanninin/giflossy gifsicle --version")
                            giflossy_version = giflossy_version.split('\n')[0]
                            
                            path_exists = os.path.exists(download_path)
                            path_writable = os.access(download_path, os.W_OK) if path_exists else False
                            
                            await msg.delete()
                            
                            status_content = (
                                f"**Cobalt Instance Status**\n"
                                f"URL: `{cobalt_url}`\n"
                                f"Version: `{version}`\n"
                                f"Duration Limit: `{duration_limit} seconds`\n"
                                f"Supported Services: `{', '.join(services)}`\n\n"
                                f"**🔄 Docker FFmpeg**: ✅ Working\n"
                                f"```{ffmpeg_version}```\n"
                                f"**🎨 Docker Giflossy**: ✅ Working\n"
                                f"```{giflossy_version}```\n"
                                f"**📁 Download Path**:\n"
                                f"```{download_path}```\n"
                                f"**🔍 Path Status**: {'✅' if path_exists else '❌'} Exists, {'✅' if path_writable else '❌'} Writable\n\n"
                                f"**⚙️ Features**:\n"
                                f"{'✅' if debug_enabled else '❌'} 🐛 Debug Mode\n"
                                f"{'✅' if persistent_enabled else '❌'} Persistent Storage\n"
                                f"**📤 Litterbox**: {getConfigData().get(LITTERBOX_EXPIRY_KEY, '24h')} expiry, {getConfigData().get(LITTERBOX_SIZE_THRESHOLD_MB_KEY, 8)}MB limit\n\n"
                                f"**📊 Default Settings**:\n"
                                f"• 🎬 FPS: 15\n"
                                f"• 📏 Scale: 480:-1 (480px width, auto height)\n"
                                f"• ⏱️ Time Range: Entire video (if not specified)\n"
                                f"• 🔧 Optimization: Disabled by default\n"
                                f"• 💾 Storage: media subfolder when persistent"
                            )
                            
                            current_private = getConfigData().get("private")
                            updateConfigData("private", False)
                            
                            await forwardEmbedMethod(
                                channel_id=ctx.channel.id,
                                content=status_content,
                                title=f"{command_name} Status"
                            )
                            
                            updateConfigData("private", current_private)
                        else:
                            error_msg = f"❌ Cobalt instance at {cobalt_url} returned status {response.status}"
                            debug_log(error_msg, type_="ERROR")
                            await msg.edit(content=error_msg)
            except Exception as e:
                error_msg = f"❌ Could not connect to Cobalt instance at {cobalt_url}. Error: {str(e)}"
                debug_log(error_msg, type_="ERROR")
                await msg.edit(content=error_msg)
        
        else:
            await ctx.send(f"❌ Invalid command. Use `<p>{command_name} url <your_url>`, `<p>{command_name} path <download_path>`, `<p>{command_name} debug`, `<p>{command_name} persistent`, `<p>{command_name} lb <1|12|24|72>`, or `<p>{command_name} limit <size_mb>`")
    
    @bot.command(name="cobalt", aliases=["c"], description="Download media using Cobalt")
    async def cobalt_command(ctx, *, args: str = ""):
        """Handle Cobalt download commands"""
        await ctx.message.delete()
        
        # Handle configuration commands
        if args.lower().startswith(("url ", "path ", "debug", "persistent", "lb", "limit")):
            await handle_config_command(ctx, args, "cobalt")
            return
        
        # Handle download request
        if not args:
            await ctx.send("❌ Please provide a URL to download.")
            return
        
        # Validate that the first word is a URL before parsing
        first_word = args.split()[0].lower()
        if first_word in ["url", "path", "debug", "persistent", "lb", "limit", "status"]:
            await handle_config_command(ctx, args, "cobalt")
            return
        
        parsed_args = parse_cobalt_args(args)
        url_to_download = parsed_args["url"]
        
        if not url_to_download:
            await ctx.send("❌ Could not parse URL from arguments.")
            return
        
        msg = await ctx.send(f"⏳ Processing {url_to_download}...")
        
        try:
            # Download from Cobalt
            file_result = await download_from_cobalt(
                url_to_download,
                parsed_args["quality"],
                parsed_args["audio"],
                parsed_args["mode"]
            )

            file_paths = file_result if isinstance(file_result, list) else [file_result]
            size_threshold = float(getConfigData().get(LITTERBOX_SIZE_THRESHOLD_MB_KEY, 8))

            for path in file_paths:
                file_size = os.path.getsize(path) / (1024 * 1024)
                if file_size > size_threshold:
                    await msg.edit(content="⏳ File exceeds Discord limit, uploading to litterbox.catbox.moe...")
                    try:
                        litterbox_url = await upload_to_litterbox(path)
                        await ctx.send(
                            f"📁 File uploaded to: {litterbox_url}\n⚠️ Note: This link will expire in {getConfigData().get(LITTERBOX_EXPIRY_KEY, '24h')}"
                        )
                        await msg.delete()
                    except Exception as upload_error:
                        await msg.edit(content=f"❌ Failed to upload to litterbox: {str(upload_error)}")
                else:
                    await msg.edit(content=f"⏳ Sending file ({file_size:.2f} MB)")
                    try:
                        await ctx.send(file=discord.File(path))
                        await msg.delete()
                    except Exception as e:
                        if "413 Payload Too Large" in str(e):
                            await msg.edit(content="⏳ File too large for Discord, uploading to litterbox.catbox.moe...")
                            try:
                                litterbox_url = await upload_to_litterbox(path)
                                await ctx.send(
                                    f"📁 File uploaded to: {litterbox_url}\n⚠️ Note: This link will expire in {getConfigData().get(LITTERBOX_EXPIRY_KEY, '24h')}"
                                )
                                await msg.delete()
                            except Exception as upload_error:
                                await msg.edit(content=f"❌ Failed to upload to litterbox: {str(upload_error)}")
                        else:
                            raise

                if not getConfigData().get(PERSISTENT_STORAGE_KEY, False):
                    try:
                        os.remove(path)
                        debug_log(f"Temporary file deleted: {path}", type_="SUCCESS")
                    except Exception as e:
                        debug_log(f"Error deleting temporary file: {str(e)}", type_="ERROR")
        
        except Exception as e:
            error_str = str(e)
            if "413 Payload Too Large" in error_str:
                limit_mb = getConfigData().get(LITTERBOX_SIZE_THRESHOLD_MB_KEY, 8)
                user_msg = f"❌ File exceeds Discord's {limit_mb}MB limit. Try downloading with lower quality."
            elif "invalid or not supported by Cobalt" in error_str:
                user_msg = "❌ The URL you provided is invalid or not supported by Cobalt. Please check the URL and try again."
            elif "website is not supported by Cobalt" in error_str:
                user_msg = "❌ This website is not supported by Cobalt. Please try a different URL."
            elif "content is private or requires authentication" in error_str:
                user_msg = "❌ This content is private or requires authentication. Cobalt cannot access it."
            else:
                user_msg = f"❌ Error: {error_str}"
                if "0 bytes" in error_str:
                    user_msg += "\nThis might be due to anti-bot measures. Try again in a few minutes."
            debug_log(f"Error: {error_str}", type_="ERROR")
            await msg.edit(content=user_msg)
    
    @bot.command(name="cobaltgif", aliases=["cg"], description="Download and convert media to GIF using Cobalt")
    async def cobalt_gif_command(ctx, *, args: str = ""):
        """Handle Cobalt GIF conversion commands"""
        await ctx.message.delete()
        
        # Handle configuration commands
        if args.lower().startswith(("url ", "path ", "debug", "persistent", "lb", "limit")):
            await handle_config_command(ctx, args, "cobaltgif")
            return
        
        # Handle conversion request
        if not args:
            await ctx.send("❌ Please provide a URL to download and convert.")
            return
        
        # Validate that the first word is a URL before parsing
        first_word = args.split()[0].lower()
        if first_word in ["url", "path", "debug", "persistent", "lb", "limit", "status"]:
            await handle_config_command(ctx, args, "cobaltgif")
            return
        
        parsed_args = parse_gif_args(args)
        url_to_download = parsed_args["url"]
        
        if not url_to_download:
            await ctx.send("❌ Could not parse URL from arguments.")
            return
        
        msg = await ctx.send(f"⏳ Processing {url_to_download}...")
        
        try:
            # Step 1: Download video
            await msg.edit(content="⏳ Downloading video...")
            video_path = await download_from_cobalt(
                url_to_download,
                parsed_args["quality"],
                parsed_args["audio"],
                parsed_args["mode"]
            )
            
            # Step 2: Convert to GIF
            await msg.edit(content="⏳ Converting to GIF...")
            gif_path, final_size, original_size, should_upload = await convert_to_gif(
                video_path,
                parsed_args["fps"],
                parsed_args["scale"],
                parsed_args["time"],
                parsed_args["optimize"],
                parsed_args["speed"]  # Add speed parameter
            )
            
            # Step 3: Send the GIF
            await msg.edit(content="⏳ Sending GIF...")

            try:
                if should_upload:
                    await msg.edit(content="⏳ GIF exceeds Discord limit, uploading to litterbox.catbox.moe...")
                    try:
                        litterbox_url = await upload_to_litterbox(gif_path)
                        size_info = f"GIF Size: {final_size:.2f}MB"
                        if original_size is not None:
                            size_reduction = ((original_size - final_size) / original_size) * 100
                            size_info += f" (Reduced by {size_reduction:.1f}%)"
                        await ctx.send(f"{size_info}\n📁 Uploaded to: {litterbox_url}\n⚠️ Note: This link will expire in {getConfigData().get(LITTERBOX_EXPIRY_KEY, '24h')}")
                        await msg.delete()
                    except Exception as upload_error:
                        await msg.edit(content=f"❌ Failed to upload to litterbox: {str(upload_error)}")
                else:
                    if original_size is not None:
                        size_reduction = ((original_size - final_size) / original_size) * 100
                        await ctx.send(f"GIF Size: {final_size:.2f}MB (Reduced by {size_reduction:.1f}%)", file=discord.File(gif_path))
                    else:
                        await ctx.send(f"GIF Size: {final_size:.2f}MB", file=discord.File(gif_path))
                    await msg.delete()
            except Exception as e:
                if "413 Payload Too Large" in str(e):
                    await msg.edit(content="⏳ GIF exceeds Discord limit, uploading to litterbox.catbox.moe...")
                    try:
                        litterbox_url = await upload_to_litterbox(gif_path)
                        size_info = f"GIF Size: {final_size:.2f}MB"
                        if original_size is not None:
                            size_reduction = ((original_size - final_size) / original_size) * 100
                            size_info += f" (Reduced by {size_reduction:.1f}%)"
                        await ctx.send(f"{size_info}\n📁 Uploaded to: {litterbox_url}\n⚠️ Note: This link will expire in {getConfigData().get(LITTERBOX_EXPIRY_KEY, '24h')}")
                        await msg.delete()
                    except Exception as upload_error:
                        await msg.edit(content=f"❌ Failed to upload to litterbox: {str(upload_error)}")
                else:
                    raise
            
            # Clean up if not persistent
            if not getConfigData().get(PERSISTENT_STORAGE_KEY, False):
                try:
                    os.remove(video_path)
                    os.remove(gif_path)
                    debug_log("Temporary files deleted", type_="SUCCESS")
                except Exception as e:
                    debug_log(f"Error deleting temporary files: {str(e)}", type_="ERROR")
        
        except Exception as e:
            error_str = str(e)
            if "413 Payload Too Large" in error_str:
                limit_mb = getConfigData().get(LITTERBOX_SIZE_THRESHOLD_MB_KEY, 8)
                user_msg = f"❌ GIF exceeds Discord's {limit_mb}MB limit. Try using -optimize, reducing quality, or shortening duration."
            elif "invalid or not supported by Cobalt" in error_str:
                user_msg = "❌ The URL you provided is invalid or not supported by Cobalt. Please check the URL and try again."
            elif "website is not supported by Cobalt" in error_str:
                user_msg = "❌ This website is not supported by Cobalt. Please try a different URL."
            elif "content is private or requires authentication" in error_str:
                user_msg = "❌ This content is private or requires authentication. Cobalt cannot access it."
            else:
                user_msg = f"❌ Error: {error_str}"
                if "0 bytes" in error_str:
                    user_msg += "\nThis might be due to anti-bot measures. Try again in a few minutes."
            debug_log(f"Error: {error_str}", type_="ERROR")
            await msg.edit(content=user_msg)

    @bot.command(name="v2g", description="Convert video to GIF using FFmpeg with custom parameters")
    async def v2g_command(ctx, *, args: str = ""):
        """Handle direct FFmpeg video to GIF conversion"""
        await ctx.message.delete()
        
        # Handle configuration commands
        if args.lower().startswith(("url ", "path ", "debug", "persistent", "lb", "limit")):
            await handle_config_command(ctx, args, "v2g")
            return

        video_path = None
        parsed_args = None

        # If no args, attempt to use the previous message
        if not args:
            history = [m async for m in ctx.channel.history(limit=2)]
            if len(history) < 2:
                return
            prev_msg = history[1]
            if prev_msg.attachments:
                attachment = prev_msg.attachments[0]
                if not any(attachment.filename.lower().endswith(ext) for ext in ['.mp4', '.mov', '.avi', '.mkv', '.webm']):
                    return
                msg = await ctx.send("downloading attachment from previous message...")

                try:
                    video_path = await download_file(attachment.url, attachment.filename)
                    parsed_args = parse_v2g_args("")
                except Exception as e:
                    await msg.edit(content=f"error downloading attachment: {str(e)}")

                    return
            else:
                match = re.search(r'https?://\S+', prev_msg.content)
                if match and any(match.group(0).split('?')[0].lower().endswith(ext) for ext in ['.mp4', '.mov', '.avi', '.mkv', '.webm']):
                    args = match.group(0)
                else:
                    return

        # Validate that the first word is a URL before parsing
        first_word = args.split()[0].lower() if args else ""
        if first_word in ["url", "path", "debug", "persistent", "lb", "limit", "status"]:
            await handle_config_command(ctx, args, "v2g")
            return

        if parsed_args is None:
            parsed_args = parse_v2g_args(args)

        # Check for attachment
        if video_path is None and ctx.message.attachments:
            attachment = ctx.message.attachments[0]
            if not any(attachment.filename.lower().endswith(ext) for ext in ['.mp4', '.mov', '.avi', '.mkv', '.webm']):
                await ctx.send("please attach a video file (mp4, mov, avi, mkv, webm)")
                return
            
            msg = await ctx.send("downloading attachment...")
            try:
                video_path = await download_file(attachment.url, attachment.filename)
            except Exception as e:
                await msg.edit(content=f"error downloading attachment: {str(e)}")
                return
        elif video_path is None:
            # Handle URL
            parsed_args = parse_v2g_args(args)
            url_to_download = parsed_args["url"]
            
            if not url_to_download:
                await ctx.send("could not parse url from arguments.")
                return
            
            # Check if URL is from Twitter/X
            if any(domain in url_to_download.lower() for domain in ['twitter.com', 'x.com']):
                debug_log(f"Twitter/X URL detected: {url_to_download}", type_="INFO")
                await ctx.send("twitter/x urls are not supported in direct v2g mode. please use the cobalt gif converter instead:\n`<p>cg <url> [options]`")
                return
            
            msg = await ctx.send(f"downloading video...")
            try:
                # Download directly without using Cobalt
                video_path = await download_file(url_to_download, "input_video.mp4")
            except Exception as e:
                error_str = str(e)
                debug_log(f"Download error for URL {url_to_download}: {error_str}", type_="ERROR")
                
                # Provide more specific error messages
                if "Header value is too long" in error_str:
                    await msg.edit(content="this website's headers are too large for direct download. please use the cobalt gif converter instead:\n`<p>cg <url> [options]`")
                elif "403" in error_str:
                    await msg.edit(content="access denied. the website is blocking direct downloads. please use the cobalt gif converter instead:\n`<p>cg <url> [options]`")
                elif "429" in error_str:
                    await msg.edit(content="too many requests. please wait a few minutes before trying again.")
                else:
                    await msg.edit(content=f"error downloading video: {error_str}")
                return
        
        # Setup directories
        work_dir = ensure_download_dir(persistent=True, workdir=True)
        output_dir = ensure_download_dir(persistent=True)
        
        # Generate filename
        original_filename = os.path.splitext(os.path.basename(video_path))[0]
        original_filename = re.sub(r'[^\w\-_]', '_', original_filename)
        timestamp = datetime.now().strftime("%Y%m%d_%H%M%S")
        gif_filename = f"{original_filename}_{timestamp}.gif"
        gif_path = os.path.join(output_dir, gif_filename)
        
        # Prepare FFmpeg parameters based on flags
        ffmpeg_params = []
        
        # Time parameters
        if parsed_args["time"]:
            start_time, end_time = parsed_args["time"].split("-")
            start_float = float(start_time)
            end_float = float(end_time)
            duration = str(end_float - start_float)
            ffmpeg_params.extend([f"-ss {start_time}", f"-t {duration}"])
        
        # Video filter parameters
        vf_parts = []
        
        # Basic filters
        vf_parts.append(f"fps={parsed_args['fps']}")
        vf_parts.append(f"scale={parsed_args['scale']}:flags=lanczos")
        
        # Add speed modification if specified
        if parsed_args["speed"] != 1.0:
            vf_parts.append(f"setpts={1/parsed_args['speed']}*PTS")
        
        # Palette generation
        if parsed_args["optimize"]:
            palette_params = f"palettegen=max_colors={parsed_args['colors']}:reserve_transparent=1"
            vf_parts.append(f"split[s0][s1];[s0]{palette_params}[p];[s1][p]paletteuse={parsed_args['dither']}")
        else:
            vf_parts.append(f"split[s0][s1];[s0]palettegen=max_colors={parsed_args['colors']}[p];[s1][p]paletteuse")
        
        ffmpeg_params.append(f'-vf "{",".join(vf_parts)}"')
        
        # Loop parameter
        if parsed_args["loop"] >= 0:
            ffmpeg_params.append(f"-loop {parsed_args['loop']}")
        
        # Convert to GIF using FFmpeg
        try:
            await msg.edit(content="converting to gif...")
            ffmpeg_cmd = (
                f'docker run --rm -v "{os.path.dirname(video_path)}:/input" -v "{output_dir}:/output" jrottenberg/ffmpeg '
                f'-y -i /input/{os.path.basename(video_path)} '
                f'{" ".join(ffmpeg_params)} '
                f'/output/{gif_filename}'
            )
            debug_log(f"Running FFmpeg command: {ffmpeg_cmd}", type_="INFO")
            await run_docker_cmd(ffmpeg_cmd)
            
            if not os.path.exists(gif_path):
                raise Exception("GIF file not found")
            
            # Check size
            final_size = os.path.getsize(gif_path) / (1024 * 1024)
            size_threshold = float(getConfigData().get(LITTERBOX_SIZE_THRESHOLD_MB_KEY, 8))
            if final_size > size_threshold:
                await msg.edit(content="gif exceeds discord limit, uploading to litterbox.catbox.moe...")
                try:
                    litterbox_url = await upload_to_litterbox(gif_path)
                    await ctx.send(f"gif uploaded to: {litterbox_url}\nnote: this link will expire in {getConfigData().get(LITTERBOX_EXPIRY_KEY, '24h')}")
                    await msg.delete()
                except Exception as upload_error:
                    await msg.edit(content=f"failed to upload to litterbox: {str(upload_error)}")
                return
            
            # Send the GIF
            await msg.edit(content=f"sending gif ({final_size:.2f}mb)...")
            await ctx.send(file=discord.File(gif_path))
            await msg.delete()
            
            # Clean up
            if not getConfigData().get(PERSISTENT_STORAGE_KEY, False):
                try:
                    os.remove(video_path)
                    os.remove(gif_path)
                    debug_log("Temporary files deleted", type_="SUCCESS")
                except Exception as e:
                    debug_log(f"Error deleting temporary files: {str(e)}", type_="ERROR")
        
        except Exception as e:
            error_str = str(e)
            if "413 Payload Too Large" in error_str:
                limit_mb = getConfigData().get(LITTERBOX_SIZE_THRESHOLD_MB_KEY, 8)
                user_msg = f"gif exceeds discord's {limit_mb}MB limit. try using -optimize, reducing quality, or shortening duration."
            elif "Option vf (set video filters) cannot be applied to input url" in error_str:
                debug_log(f"FFmpeg command error: {error_str}", type_="ERROR")
                user_msg = "error processing video. please try again with different parameters."
            elif "Error parsing options for input file" in error_str:
                debug_log(f"FFmpeg input error: {error_str}", type_="ERROR")
                user_msg = "error reading video file. please check if the file is valid."
            elif "Error opening input files" in error_str:
                debug_log(f"FFmpeg file access error: {error_str}", type_="ERROR")
                user_msg = "error accessing video file. please try again."
            else:
                user_msg = f"error: {error_str}"
            debug_log(f"Error: {error_str}", type_="ERROR")
            await msg.edit(content=user_msg)

# Initialize the script
unified_cobalt_script()<|MERGE_RESOLUTION|>--- conflicted
+++ resolved
@@ -595,11 +595,8 @@
                                     type_="INFO",
                                 )
                                 try:
-<<<<<<< HEAD
                                     path = await download_file(item_url, filename, referer=url)
-=======
-                                    path = await download_file(item_url, filename)
->>>>>>> 89b1b20c
+
                                     downloaded_paths.append(path)
                                 except Exception as e:
                                     error_str = str(e)
@@ -631,11 +628,8 @@
                                 )
                                 try:
                                     audio_path = await download_file(
-<<<<<<< HEAD
                                         audio_url, audio_filename, referer=url
-=======
-                                        audio_url, audio_filename
->>>>>>> 89b1b20c
+
                                     )
                                     downloaded_paths.append(audio_path)
                                 except Exception as e:
