--- conflicted
+++ resolved
@@ -415,10 +415,8 @@
                                 raise Exception("File was not properly saved")
 
                             debug_log(f"Download completed. Size: {total_size / 1024 / 1024:.2f} MB", type_="SUCCESS")
-<<<<<<< HEAD
                             await asyncio.sleep(1)
-=======
->>>>>>> 3518eec9
+
                             return file_path
                         elif response.status == 403 and attempt == 0 and "Range" in headers:
                             debug_log("HTTP 403 received, retrying without Range header", type_="WARNING")
@@ -600,10 +598,7 @@
                                 )
                                 try:
                                     path = await download_file(item_url, filename, referer=url)
-<<<<<<< HEAD
-=======
-
->>>>>>> 3518eec9
+
                                     downloaded_paths.append(path)
                                 except Exception as e:
                                     error_str = str(e)
@@ -636,10 +631,7 @@
                                 try:
                                     audio_path = await download_file(
                                         audio_url, audio_filename, referer=url
-<<<<<<< HEAD
-=======
-
->>>>>>> 3518eec9
+
                                     )
                                     downloaded_paths.append(audio_path)
                                 except Exception as e:
