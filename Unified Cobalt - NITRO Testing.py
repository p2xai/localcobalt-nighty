@nightyScript(
    name="unified cobalt tools nitro testing",
    author="thedorekaczynski",
    description="all-in-one tool for downloading media and converting to gifs",
    usage="""<p>c <url> [-720p] [-wav] [-audio] (cobalt downloader)
<p>cg <url> [-fps=<fps>] [-scale=<width>:-1] [-time=<start>-<end>] [-optimize] [-720p] (cobalt gif converter)
<p>v2g <url or attachment> [-fps=<fps>] [-scale=<width>:-1] [-time=<start>-<end>] [-optimize] [-720p] [-speed=<factor>] (direct ffmpeg gif converter)
<p>c|cg|v2g url <your_local_cobalt_url>
<p>c|cg|v2g path <download_path>
<p>c|cg|v2g debug
<p>c|cg|v2g persistent
<p>c|cg|v2g lb <1|12|24|72> (set litterbox expiry time in hours)
<p>c|cg|v2g limit <size_mb> (set file size limit before using litterbox)
<p>c|cg|v2g status"""
)
def unified_cobalt_script():
    """
    UNIFIED COBALT TOOLS
    -------------------
    
    This script provides a comprehensive suite of tools for downloading media and converting videos to gifs:
    
    1. Cobalt Downloader: Downloads media from various platforms using the Cobalt API
    2. Cobalt GIF Converter: Downloads and converts videos to optimized gifs
    3. Direct FFmpeg GIF Converter: Converts videos to gifs with advanced FFmpeg parameters
    
    Features:
    - Download media from supported platforms
    - Convert videos to gifs with customizable parameters
    - Optimize gifs for size and quality
    - Automatic fallback to litterbox.catbox.moe for large files
    - Persistent storage option
    - Debug mode for troubleshooting
    - Configurable download paths and Cobalt instance URLs
    
    DOCKER SETUP GUIDE:
    1. Install Docker and Docker Compose:
       - Windows/Mac: Download Docker Desktop from docker.com
       - Linux: Install docker and docker-compose packages
    
    2. Create a directory for Cobalt:
       $ mkdir cobalt && cd cobalt
    
    3. Create docker-compose.yml:
```yaml
    services:
      cobalt-api:
        image: ghcr.io/imputnet/cobalt:10
        init: true
        read_only: true
        restart: unless-stopped
        container_name: cobalt-api
        ports:
          - 9000:9000/tcp
        environment:
          API_URL: "http://localhost:9000"
        labels:
          - com.centurylinklabs.watchtower.scope=cobalt

      watchtower:
        image: ghcr.io/containrrr/watchtower
        restart: unless-stopped
        command: --cleanup --scope cobalt --interval 900 --include-restarting
        volumes:
          - /var/run/docker.sock:/var/run/docker.sock
```
    
    4. Start Cobalt:
       $ docker-compose up -d
    
    5. Pull required images:
       $ docker pull jrottenberg/ffmpeg:latest
       $ docker pull dylanninin/giflossy:latest
    
    COMMANDS:
    1. Cobalt Downloader (<p>c or <p>cobalt):
       - Download media: <p>c <url> [-720p] [-wav] [-audio]
       - Configure: <p>c url|path|debug|persistent|status
    
    2. Cobalt GIF (<p>cg or <p>cobaltgif):
       - Convert to GIF: <p>cg <url> [-fps=15] [-scale=480:-1] [-time=0-30] [-optimize] [-720p]
       - Configure: <p>cg url|path|debug|persistent|status
    
    3. Direct FFmpeg GIF (<p>v2g):
       - Convert to GIF: <p>v2g <url or attachment> [-fps=15] [-scale=480:-1] [-time=0-30] [-optimize] [-720p] [-speed=<factor>]
       - Configure: <p>v2g url|path|debug|persistent|status
    
    PARAMETERS:
    Cobalt Downloader:
    - Quality: -144p to -4320p, -max
    - Audio: -wav, -ogg, -opus, -best
    - Mode: -audio, -mute
    
    Cobalt GIF:
    - Quality: -144p to -4320p, -max
    - FPS: -fps=<number> (default: 15)
    - Scale: -scale=<width>:-1 (default: 480:-1)
    - Time: -time=<start>-<end> (in seconds)
    - Optimize: -optimize (reduces file size)
    
    Direct FFmpeg GIF:
    - Quality: -144p to -4320p, -max
    - FPS: -fps=<number> (default: 15)
    - Scale: -scale=<width>:-1 (default: 480:-1)
    - Time: -time=<start>-<end> (in seconds)
    - Optimize: -optimize (reduces file size)
    - Loop: -loop=<number> (default: 0, -1 for infinite)
    - Dither: -dither=<method> (default: bayer:bayer_scale=5)
    - Colors: -colors=<number> (default: 256)
    - Speed: -speed=<factor> (default: 1.0, e.g. 0.5 for half speed, 2.0 for double speed)
    
    EXAMPLES:
    1. Download a video in 720p quality:
       <p>c https://www.youtube.com/watch?v=dQw4w9WgXcQ -720p
    
    2. Download audio only in WAV format:
       <p>c https://www.youtube.com/watch?v=dQw4w9WgXcQ -wav -audio
    
    3. Convert a video to a GIF with 10 FPS and optimize for size:
       <p>cg https://www.youtube.com/watch?v=dQw4w9WgXcQ -fps=10 -optimize
    
    4. Convert a specific part of a video to a GIF (first 15 seconds):
       <p>cg https://www.youtube.com/watch?v=dQw4w9WgXcQ -time=0-15 -scale=640:-1
    
    5. Configure Cobalt to use a custom URL:
       <p>c url http://my-cobalt-server:9000

    6. Set Litterbox upload threshold (e.g., 100MB):
       <p>c limit 100
    
    7. Enable persistent storage to keep downloaded files:
       <p>c persistent
    
    8. Check the status of your Cobalt setup:
       <p>c status
    
    NOTES:
    - The -optimize flag is only available for GIF operations
    - All commands share the same configuration system
    - Files are processed locally in Docker containers
    - Discord has a 50MB file size limit (customizable with `c limit`)
    - URLs must start with http:// or https://
    - If you get an "invalid link" error, check that the URL is correct and supported by Cobalt
    - Large files above the configured limit are automatically uploaded to litterbox.catbox.moe
    - Debug mode provides detailed logging for troubleshooting
    - Persistent storage keeps files in the configured download path
    """
    import json
    import aiohttp
    import asyncio
    import os
    import re
    import tempfile
    from pathlib import Path
    import shutil
    from datetime import datetime
    
    # Config keys
    COBALT_URL_KEY = "unified_cobalt_url"
    DOWNLOAD_PATH_KEY = "unified_cobalt_path"
    DEBUG_ENABLED_KEY = "unified_cobalt_debug"
    PERSISTENT_STORAGE_KEY = "unified_cobalt_persistent"
    LITTERBOX_EXPIRY_KEY = "unified_cobalt_litterbox_expiry"
    LITTERBOX_SIZE_THRESHOLD_MB_KEY = "unified_cobalt_limit_mb"
    FIRST_SUCCESSFUL_CONNECTION_KEY = "unified_cobalt_first_connection_success"
    
    # Initialize configuration
    if getConfigData().get(COBALT_URL_KEY) is None:
        updateConfigData(COBALT_URL_KEY, "http://localhost:9000")
    
    if getConfigData().get(DOWNLOAD_PATH_KEY) is None:
        default_path = os.path.join(tempfile.gettempdir(), "unified_cobalt")
        updateConfigData(DOWNLOAD_PATH_KEY, default_path)

    if getConfigData().get(LITTERBOX_SIZE_THRESHOLD_MB_KEY) is None:
        updateConfigData(LITTERBOX_SIZE_THRESHOLD_MB_KEY, 50)
    
    if getConfigData().get(DEBUG_ENABLED_KEY) is None:
        updateConfigData(DEBUG_ENABLED_KEY, False)
    
    if getConfigData().get(PERSISTENT_STORAGE_KEY) is None:
        updateConfigData(PERSISTENT_STORAGE_KEY, False)
    
    if getConfigData().get(LITTERBOX_EXPIRY_KEY) is None:
        updateConfigData(LITTERBOX_EXPIRY_KEY, "24h")  # Default to 24 hours
    
    if getConfigData().get(FIRST_SUCCESSFUL_CONNECTION_KEY) is None:
        updateConfigData(FIRST_SUCCESSFUL_CONNECTION_KEY, False)
    
    # Helper function for debug logging
    def debug_log(message, type_="INFO"):
        """Log debug messages if debug mode is enabled"""
        if getConfigData().get(DEBUG_ENABLED_KEY, False):
            timestamp = datetime.now().strftime("%Y-%m-%d %H:%M:%S")
            print(f"[{timestamp}] [UNIFIED] [{type_}] {message}", type_=type_)
    
    # Helper function to ensure download directory exists
    def ensure_download_dir(persistent=False, workdir=False):
        """Create and return the appropriate download directory"""
        download_path = getConfigData().get(DOWNLOAD_PATH_KEY)
        if workdir:
            download_path = os.path.join(download_path, "workdir")
        os.makedirs(download_path, exist_ok=True)
        return download_path
    
    # Helper function to parse Cobalt arguments
    def parse_cobalt_args(args_str):
        """Parse Cobalt-specific arguments from command string"""
        # Normalize spaces to handle both -flag=value and -flag value formats
        args_str = re.sub(r'-(\w+)=(\S+)', r'-\1 \2', args_str)
        
        # Split into words
        words = args_str.split()
        
        # Extract URL (everything before first flag)
        url_parts = []
        i = 0
        while i < len(words) and not words[i].startswith('-'):
            url_parts.append(words[i])
            i += 1
        url = ' '.join(url_parts)
        
        # Default values
        quality = "1080"
        audio = "mp3"
        mode = "auto"
        
        # Track provided flags
        quality_provided = False
        audio_provided = False
        mode_provided = False
        
        while i < len(words):
            # Quality flags (-720p, etc.)
            quality_match = re.match(r'-(\d+)p$', words[i])
            if quality_match:
                quality = quality_match.group(1)
                quality_provided = True
                i += 1
            # Max quality
            elif words[i] == '-max':
                quality = "max"
                quality_provided = True
                i += 1
            # Audio format
            elif words[i] in ['-wav', '-ogg', '-opus', '-best']:
                audio = words[i][1:]
                audio = words[i][2:]
                audio_provided = True
                i += 1
            # Mode flags
            elif words[i] in ['-audio', '-mute']:
                mode = words[i][1:]

                mode = words[i][2:]

                mode_provided = True
                i += 1
            # Legacy format support
            elif words[i] == '-quality' and i + 1 < len(words):
                quality = words[i+1]
                quality_provided = True
                i += 2
            elif words[i] == '-audio' and i + 1 < len(words):
                audio = words[i+1]
                audio_provided = True
                i += 2
            elif words[i] == '-mode' and i + 1 < len(words):
                mode = words[i+1]
                mode_provided = True
                i += 2
            else:
                i += 1
        
        return {
            "url": url.strip(),
            "quality": quality,
            "audio": audio,
            "mode": mode,
            "quality_provided": quality_provided,
            "audio_provided": audio_provided,
            "mode_provided": mode_provided
        }
    
    # Helper function to parse GIF arguments
    def parse_gif_args(args_str):
        """Parse GIF-specific arguments from command string"""
        # First get Cobalt args
        cobalt_args = parse_cobalt_args(args_str)
        
        # Then parse GIF-specific args
        fps_match = re.search(r'-fps=(\d+)', args_str)
        scale_match = re.search(r'-scale=(\d+:-1)', args_str)
        time_match = re.search(r'-time=(\d+)-(\d+)', args_str)
        optimize_match = re.search(r'-optimize', args_str)
        speed_match = re.search(r'-speed=(\d*\.?\d+)', args_str)  # Add speed parameter
        
        # Get URL and remove GIF flags
        url = cobalt_args["url"]
        for match in [fps_match, scale_match, time_match, optimize_match, speed_match]:
            if match and match.group(0) in url:
                url = url.replace(match.group(0), "").strip()
        
        return {
            "url": url.strip(),
            "quality": cobalt_args["quality"],
            "audio": cobalt_args["audio"],
            "mode": cobalt_args["mode"],
            "quality_provided": cobalt_args["quality_provided"],
            "audio_provided": cobalt_args["audio_provided"],
            "mode_provided": cobalt_args["mode_provided"],
            "fps": int(fps_match.group(1)) if fps_match else 15,
            "scale": scale_match.group(1) if scale_match else "480:-1",
            "time": time_match.group(1) + "-" + time_match.group(2) if time_match else None,
            "optimize": bool(optimize_match),
            "speed": float(speed_match.group(1)) if speed_match else 1.0  # Add speed to return dict
        }
    
    # Helper function to parse v2g arguments
    def parse_v2g_args(args_str):
        """Parse v2g-specific arguments from command string"""
        # First get Cobalt args
        cobalt_args = parse_cobalt_args(args_str)
        
        # Then parse v2g-specific args
        fps_match = re.search(r'-fps=(\d+)', args_str)
        scale_match = re.search(r'-scale=(\d+:-1)', args_str)
        time_match = re.search(r'-time=(\d+)-(\d+)', args_str)
        optimize_match = re.search(r'-optimize', args_str)
        quality_match = re.search(r'-(\d+)p', args_str)
        loop_match = re.search(r'-loop=(\d+)', args_str)
        dither_match = re.search(r'-dither=(\w+)', args_str)
        colors_match = re.search(r'-colors=(\d+)', args_str)
        speed_match = re.search(r'-speed=(\d*\.?\d+)', args_str)  # Add speed parameter
        
        # Get URL and remove v2g flags
        url = cobalt_args["url"]
        for match in [fps_match, scale_match, time_match, optimize_match, quality_match, loop_match, dither_match, colors_match, speed_match]:
            if match and match.group(0) in url:
                url = url.replace(match.group(0), "").strip()
        
        return {
            "url": url.strip(),
            "fps": int(fps_match.group(1)) if fps_match else 15,
            "scale": scale_match.group(1) if scale_match else "480:-1",
            "time": time_match.group(1) + "-" + time_match.group(2) if time_match else None,
            "optimize": bool(optimize_match),
            "quality": quality_match.group(1) if quality_match else "1080",
            "loop": int(loop_match.group(1)) if loop_match else 0,
            "dither": dither_match.group(1) if dither_match else "bayer:bayer_scale=5",
            "colors": int(colors_match.group(1)) if colors_match else 256,
            "speed": float(speed_match.group(1)) if speed_match else 1.0  # Add speed to return dict
        }
    
    # Helper function to run docker commands
    async def run_docker_cmd(cmd):
        """Execute a Docker command and return its output"""
        debug_log(f"Running docker command: {cmd}", type_="INFO")
        process = await asyncio.create_subprocess_shell(
            cmd,
            stdout=asyncio.subprocess.PIPE,
            stderr=asyncio.subprocess.PIPE
        )
        stdout, stderr = await process.communicate()
        if process.returncode != 0:
            raise Exception(f"Docker command failed: {stderr.decode()}")
        return stdout.decode()
    
    # Helper function to download files
    async def download_file(url, filename):
        """Download a file from URL to the download directory"""
        download_path = ensure_download_dir()
        file_path = os.path.join(download_path, filename)
        debug_log(f"Downloading to: {file_path}", type_="INFO")
        
        headers = {
            "User-Agent": "Mozilla/5.0 (Windows NT 10.0; Win64; x64) AppleWebKit/537.36",
            "Accept": "*/*",
            "Accept-Language": "en-US,en;q=0.9",
            "Range": "bytes=0-"
        }
        
        async with aiohttp.ClientSession() as session:
            try:
                debug_log(f"Attempting download from URL: {url}", type_="INFO")
                debug_log(f"Using headers: {headers}", type_="INFO")
                
                async with session.get(url, headers=headers, timeout=60) as response:
                    debug_log(f"Response status: {response.status}", type_="INFO")
                    debug_log(f"Response headers: {dict(response.headers)}", type_="INFO")
                    
                    if response.status in [200, 206]:
                        debug_log(f"Download connection established (HTTP {response.status})", type_="SUCCESS")
                        total_size = 0
                        with open(file_path, 'wb') as f:
                            while True:
                                chunk = await response.content.read(8192)
                                if not chunk:
                                    break
                                f.write(chunk)
                                total_size += len(chunk)
                                if total_size % (1024 * 1024) == 0:
                                    debug_log(f"Downloaded: {total_size / 1024 / 1024:.2f} MB", type_="INFO")
                        
                        if total_size == 0:
                            raise Exception("Downloaded file is 0 bytes")
                        
                        if not os.path.exists(file_path) or os.path.getsize(file_path) == 0:
                            raise Exception("File was not properly saved")
                        
                        debug_log(f"Download completed. Size: {total_size / 1024 / 1024:.2f} MB", type_="SUCCESS")
                        return file_path
                    else:
                        error_msg = f"Failed to download file: HTTP {response.status}"
                        debug_log(error_msg, type_="ERROR")
                        debug_log(f"Response headers: {dict(response.headers)}", type_="ERROR")
                        debug_log(f"Response content: {await response.text()}", type_="ERROR")
                        raise Exception(error_msg)
            except aiohttp.ClientError as e:
                error_msg = f"Network error: {str(e)}"
                debug_log(error_msg, type_="ERROR")
                debug_log(f"URL: {url}", type_="ERROR")
                debug_log(f"Headers: {headers}", type_="ERROR")
                if hasattr(e, 'status'):
                    debug_log(f"Error status: {e.status}", type_="ERROR")
                if hasattr(e, 'headers'):
                    debug_log(f"Error headers: {dict(e.headers)}", type_="ERROR")
                raise
    
    # Helper function to validate URLs
    def is_valid_url(url):
        """Check if the URL is valid and has a supported scheme"""
        if not url:
            return False
        
        # Check if URL has a valid scheme
        if not url.startswith(('http://', 'https://')):
            return False
        
        # Basic URL format validation
        url_pattern = re.compile(
            r'^https?://'  # http:// or https://
            r'(?:(?:[A-Z0-9](?:[A-Z0-9-]{0,61}[A-Z0-9])?\.)+[A-Z]{2,6}\.?|'  # domain
            r'localhost|'  # localhost
            r'\d{1,3}\.\d{1,3}\.\d{1,3}\.\d{1,3})'  # IP
            r'(?::\d+)?'  # optional port
            r'(?:/?|[/?]\S+)$', re.IGNORECASE)
        
        return bool(url_pattern.match(url))
    
    # Helper function to download from Cobalt
    async def download_from_cobalt(url, quality, audio, mode):
        """Download media from Cobalt API"""
        debug_log(f"Downloading from Cobalt: {url}", type_="INFO")
        debug_log(f"Quality: {quality}, Audio: {audio}, Mode: {mode}", type_="INFO")
        
        # Validate URL before sending to Cobalt API
        if not is_valid_url(url):
            debug_log(f"Invalid URL format: {url}", type_="ERROR")
            raise Exception("The URL you provided is invalid. Please check the URL format and try again.")
        
        cobalt_base_url = getConfigData().get(COBALT_URL_KEY, "http://localhost:9000")
        headers = {
            "Accept": "application/json",
            "Content-Type": "application/json",
            "User-Agent": "Mozilla/5.0 (Windows NT 10.0; Win64; x64) AppleWebKit/537.36"
        }
        
        payload = {
            "url": url,
            "videoQuality": quality,
            "audioFormat": audio,
            "downloadMode": mode,
            "filenameStyle": "pretty"
        }
        
        debug_log(f"Sending request to Cobalt API: {cobalt_base_url}", type_="INFO")
        debug_log(f"Request payload: {payload}", type_="INFO")
        
        try:
            async with aiohttp.ClientSession() as session:
                async with session.post(
                    cobalt_base_url, 
                    headers=headers, 
                    json=payload,
                    timeout=30
                ) as response:
                    debug_log(f"Cobalt API response status: {response.status}", type_="INFO")
                    # If we received any response, it means the base URL is likely correct and server is reachable.
                    # This helps distinguish between "never connected" and "was working, now failing".
                    updateConfigData(FIRST_SUCCESSFUL_CONNECTION_KEY, True)
                    
                    try:
                        response_text = await response.text()
                        debug_log(f"Raw response: {response_text}", type_="INFO")
                        data = json.loads(response_text) if response_text else {}
                    except json.JSONDecodeError as e:
                        debug_log(f"Failed to parse JSON response: {str(e)}", type_="ERROR")
                        debug_log(f"Raw response text: {response_text}", type_="ERROR")
                        raise Exception(f"Invalid response from Cobalt API: {str(e)}")
                    
                    if response.status == 200:
                        if data.get("status") == "error":
                            error_code = data.get("error", {}).get("code", "unknown")
                            error_message = data.get("error", {}).get("message", "No error message provided")
                            debug_log(f"Cobalt API error - Code: {error_code}, Message: {error_message}", type_="ERROR")
                            
                            # Provide more user-friendly error messages for specific error codes
                            if error_code == "error.api.link.invalid":
                                raise Exception("The URL you provided is invalid or not supported by Cobalt. Please check the URL and try again.")
                            elif error_code == "error.api.link.unsupported":
                                raise Exception("This website is not supported by Cobalt. Please try a different URL.")
                            elif error_code == "error.api.link.private":
                                raise Exception("This content is private or requires authentication. Cobalt cannot access it.")
                            else:
                                raise Exception(f"Cobalt API error: {error_code} - {error_message}")
                        
                        elif data.get("status") in ["tunnel", "redirect"]:
                            download_url = data.get("url")
                            filename = data.get("filename", "download")
                            
                            if not download_url:
                                debug_log("No download URL in response", type_="ERROR")
                                debug_log(f"Full response data: {data}", type_="INFO")
                                raise Exception("No download URL received from Cobalt API")
                            
                            debug_log(f"Got download URL: {download_url}", type_="SUCCESS")
                            debug_log(f"Filename: {filename}", type_="INFO")
                            
                            try:
                                file_path = await download_file(download_url, filename)
                                return file_path
                            except Exception as e:
                                error_str = str(e)
                                if "HTTP 403" in error_str:
                                    if "instagram.com" in url.lower():
                                        raise Exception("Instagram is blocking the download. Try:\n• Making sure the content is public\n• Waiting a few minutes\n• Using a different Cobalt instance")
                                    else:
                                        raise Exception(f"Access denied (403) when downloading. The server is blocking the request. Try again later or use a different Cobalt instance.")
                                elif "HTTP 429" in error_str:
                                    raise Exception("Too many requests. Please wait a few minutes before trying again.")
                                else:
                                    raise
                        
                        elif data.get("status") == "picker":
                            picker_items = data.get("picker", [])
                            
                            if not picker_items:
                                debug_log("Empty picker items list", type_="ERROR")
                                debug_log(f"Full response data: {data}", type_="INFO")
                                raise Exception("No media items found in picker response")
                            
                            debug_log(f"Found {len(picker_items)} media items. Using first.", type_="SUCCESS")
                            
                            first_item = picker_items[0]
                            item_url = first_item.get("url", "")
                            item_type = first_item.get("type", "unknown")
                            
                            if not item_url:
                                debug_log("No URL in first picker item", type_="ERROR")
                                debug_log(f"First item data: {first_item}", type_="INFO")
                                raise Exception("No URL found for the first item")
                            
                            filename = f"cobalt_{item_type}_{os.path.basename(item_url)}"
                            if not os.path.splitext(filename)[1]:
                                if item_type == "photo":
                                    filename += ".jpg"
                                elif item_type == "video":
                                    filename += ".mp4"
                                elif item_type == "gif":
                                    filename += ".gif"
                            
                            debug_log(f"Downloading picked item - URL: {item_url}, Type: {item_type}", type_="INFO")
                            try:
                                file_path = await download_file(item_url, filename)
                                return file_path
                            except Exception as e:
                                error_str = str(e)
                                if "HTTP 403" in error_str:
                                    if "instagram.com" in url.lower():
                                        raise Exception("Instagram is blocking the download. Try:\n• Making sure the content is public\n• Waiting a few minutes\n• Using a different Cobalt instance")
                                    else:
                                        raise Exception(f"Access denied (403) when downloading. The server is blocking the request. Try again later or use a different Cobalt instance.")
                                elif "HTTP 429" in error_str:
                                    raise Exception("Too many requests. Please wait a few minutes before trying again.")
                                else:
                                    raise
                        else:
                            debug_log(f"Unknown status in response: {data.get('status')}", type_="ERROR")
                            debug_log(f"Full response data: {data}", type_="INFO")
                            raise Exception(f"Unknown response status: {data.get('status')}")
                    elif response.status == 400:
                        error_message = "Bad Request"
                        try:
                            if data.get("error"):
                                error_message = f"{data['error'].get('code', 'unknown')} - {data['error'].get('message', 'No message, Ensure the URL is supported by Cobalt, an unsupported URL was provided')}"
                        except:
                            pass
                        debug_log(f"Cobalt API returned 400 - {error_message}", type_="ERROR")
                        debug_log(f"Request payload: {payload}", type_="INFO")
                        debug_log(f"Response data: {data}", type_="INFO")
                        raise Exception(f"Cobalt API error (400): {error_message}")
                    else:
                        debug_log(f"Unexpected HTTP status: {response.status}", type_="ERROR")
                        debug_log(f"Response data: {data}", type_="INFO")
                        raise Exception(f"Cobalt API error: HTTP {response.status}")
                        
        except aiohttp.ClientError as e: # Covers DNS issues, connection refused, etc.
            debug_log(f"Network error during Cobalt request: {str(e)}", type_="ERROR")
            debug_log(f"Attempted URL: {cobalt_base_url}", type_="INFO")
            if not getConfigData().get(FIRST_SUCCESSFUL_CONNECTION_KEY, False):
                # This is an actual connection failure, and we've never successfully connected before.
                raise Exception("have you setup the script? follow setup steps inside the script or at https://github.com/p2xai/localcobalt-nighty")
            else:
                # We've connected successfully in the past, so this is a new/intermittent issue.
                raise Exception(f"could not connect to cobalt instance. error: {str(e)}")
        except Exception as e:
            if not str(e).startswith(("Cobalt API error", "Connection error")):
                debug_log(f"Unexpected error: {str(e)}", type_="ERROR")
            raise
    
    # Helper function to convert video to GIF
    async def convert_to_gif(video_path, fps, scale, time_range, optimize, speed=1.0):
        """Convert video to GIF using FFmpeg and optionally optimize with Giflossy"""
        debug_log(f"Converting video to GIF: {video_path}", type_="INFO")
        
        # Setup directories
        work_dir = ensure_download_dir(persistent=True, workdir=True)
        output_dir = ensure_download_dir(persistent=True)
        debug_log(f"Work directory: {work_dir}", type_="INFO")
        debug_log(f"Output directory: {output_dir}", type_="INFO")
        
        # Clean up existing files
        for file in ["input.mp4", "palette.png", "output.gif", "optimized.gif"]:
            try:
                os.remove(os.path.join(work_dir, file))
                debug_log(f"Cleaned up existing file: {file}", type_="INFO")
            except:
                pass
        
        # Copy video to work directory
        input_path = os.path.join(work_dir, "input.mp4")
        shutil.copy2(video_path, input_path)
        
        # Generate filename
        original_filename = os.path.splitext(os.path.basename(video_path))[0]
        original_filename = re.sub(r'[^\w\-_]', '_', original_filename)
        timestamp = datetime.now().strftime("%Y%m%d_%H%M%S")
        gif_filename = f"{original_filename}_{timestamp}.gif"
        
        # Setup paths
        palette_path = os.path.join(work_dir, "palette.png")
        
        # Prepare time parameters
        time_params = ""
        if time_range:
            start_time = time_range.split("-")[0]
            duration = str(int(time_range.split("-")[1]) - int(start_time))
            time_params = f"-ss {start_time} -t {duration}"
        
        # Generate palette
        palette_cmd = (
            f'docker run --rm -v "{work_dir}:/tmp/work" jrottenberg/ffmpeg '
            f'-y {time_params} -i /tmp/work/input.mp4 '
            f'-vf "fps={fps},scale={scale}:flags=lanczos,palettegen" '
            f'/tmp/work/palette.png'
        )
        await run_docker_cmd(palette_cmd)
        
        if not os.path.exists(palette_path):
            raise Exception(f"Failed to generate palette image")
        
        # Convert to GIF with speed modification if specified
        vf_parts = []
        
        # Add basic filters
        vf_parts.append(f"scale={scale}:flags=lanczos")
        
        # Handle speed changes
        if speed != 1.0:
            # First apply speed change
            vf_parts.append(f"setpts={1/speed}*PTS")
            # Then force consistent frame rate
            vf_parts.append(f"fps={fps}")
        
        # Add palette use with dithering for better quality
        vf_parts.append("split[s0][s1];[s0]palettegen[p];[s1][p]paletteuse=dither=bayer:bayer_scale=5")
        
        # Join filters with commas
        vf_string = ",".join(vf_parts)
        debug_log(f"Using video filter: {vf_string}", type_="INFO")
        
        gif_cmd = (
            f'docker run --rm -v "{work_dir}:/tmp/work" -v "{output_dir}:/tmp/output" jrottenberg/ffmpeg '
            f'-y {time_params} -i /tmp/work/input.mp4 -i /tmp/work/palette.png '
            f'-lavfi "{vf_string}" '
            f'/tmp/output/{gif_filename}'
        )
        try:
            await run_docker_cmd(gif_cmd)
        except Exception as e:
            error_str = str(e)
            # Truncate long error messages
            if len(error_str) > 1000:
                error_str = error_str[:997] + "..."
            raise Exception(f"ffmpeg error: {error_str}")
        
        gif_path = os.path.join(output_dir, gif_filename)
        if not os.path.exists(gif_path):
            raise Exception(f"gif file not found")
        
        # Check initial size
        initial_size = os.path.getsize(gif_path) / (1024 * 1024)
        size_threshold = float(getConfigData().get(LITTERBOX_SIZE_THRESHOLD_MB_KEY, 50))
        if initial_size > size_threshold and not optimize:
            debug_log(
                f"Initial GIF size ({initial_size:.2f}MB) exceeds Discord limit of {size_threshold}MB, skipping optimization",
                type_="INFO",
            )
            return gif_path, initial_size, None, True  # Return True to indicate it should be uploaded to litterbox
        
        # Optimize if requested
        original_size = None
        if optimize:
            original_size = initial_size
            debug_log(f"Original GIF size: {original_size:.2f}MB", type_="INFO")
            
            optimized_gif = os.path.join(work_dir, "optimized.gif")
            giflossy_cmd = (
                f'docker run --rm -v "{output_dir}:/src" -v "{work_dir}:/dest" dylanninin/giflossy '
                f'gifsicle --lossy=30 /src/{gif_filename} -o /dest/optimized.gif'
            )
            try:
                await run_docker_cmd(giflossy_cmd)
            except Exception as e:
                error_str = str(e)
                # Truncate long error messages
                if len(error_str) > 1000:
                    error_str = error_str[:997] + "..."
                raise Exception(f"Giflossy error: {error_str}")
            
            if os.path.exists(optimized_gif):
                optimized_size = os.path.getsize(optimized_gif) / (1024 * 1024)
                size_reduction = ((original_size - optimized_size) / original_size) * 100
                
                if optimized_size > size_threshold:
                    debug_log("GIF still too large, trying higher compression", type_="INFO")
                    # Instead of optimizing the already optimized file, optimize the original with higher lossy value
                    giflossy_cmd = (
                        f'docker run --rm -v "{output_dir}:/src" -v "{work_dir}:/dest" dylanninin/giflossy '
                        f'gifsicle --lossy=60 /src/{gif_filename} -o /dest/optimized.gif'
                    )
                    try:
                        await run_docker_cmd(giflossy_cmd)
                    except Exception as e:
                        error_str = str(e)
                        # Truncate long error messages
                        if len(error_str) > 1000:
                            error_str = error_str[:997] + "..."
                        raise Exception(f"Giflossy error: {error_str}")
                    
                    if os.path.exists(optimized_gif):
                        optimized_size = os.path.getsize(optimized_gif) / (1024 * 1024)
                        size_reduction = ((original_size - optimized_size) / original_size) * 100
                        
                        if optimized_size > size_threshold:
                            debug_log("GIF still too large after second optimization", type_="INFO")
                            return gif_path, optimized_size, original_size, True  # Return True to indicate it should be uploaded to litterbox
                        else:
                            os.remove(gif_path)
                            shutil.move(optimized_gif, gif_path)
                    else:
                        raise Exception("second optimization failed")
                else:
                    os.remove(gif_path)
                    shutil.move(optimized_gif, gif_path)
            else:
                raise Exception("gif optimization failed")
        
        # Check final size
        final_size = os.path.getsize(gif_path) / (1024 * 1024)
        if final_size > size_threshold:
            debug_log(
                f"Final GIF size ({final_size:.2f}MB) exceeds Discord limit of {size_threshold}MB",
                type_="INFO",
            )
            return gif_path, final_size, original_size, True  # Return True to indicate it should be uploaded to litterbox
        
        # Clean up
        try:
            for file in ["input.mp4", "palette.png"]:
                try:
                    os.remove(os.path.join(work_dir, file))
                except:
                    pass
        except Exception as e:
            debug_log(f"Cleanup error: {str(e)}", type_="ERROR")
        
        return gif_path, final_size, original_size, False  # Return False to indicate it should be sent to Discord

    # Helper function to upload files to litterbox.catbox.moe
    async def upload_to_litterbox(file_path):
        """Upload a file to litterbox.catbox.moe and return the URL.
        
        The uploaded file will be available for the configured duration before expiration.
        This is used as a fallback when files are too large for Discord's configured size limit.
        """
        debug_log(f"Uploading file to litterbox.catbox.moe: {file_path}", type_="INFO")
        
        try:
            # Read the file content first
            with open(file_path, 'rb') as f:
                file_content = f.read()
            
            async with aiohttp.ClientSession() as session:
                # Prepare the file for upload
                data = aiohttp.FormData()
                data.add_field('fileToUpload', file_content, filename=os.path.basename(file_path))
                data.add_field('reqtype', 'fileupload')
                data.add_field('time', getConfigData().get(LITTERBOX_EXPIRY_KEY, "24h"))  # Use configured expiry time
                
                # Upload the file
                async with session.post('https://litterbox.catbox.moe/resources/internals/api.php', data=data) as response:
                    if response.status == 200:
                        url = await response.text()
                        if url.startswith('https://'):
                            debug_log(f"File uploaded successfully: {url}", type_="SUCCESS")
                            return url
                        else:
                            raise Exception(f"invalid response from litterbox: {url}")
                    else:
                        raise Exception(f"failed to upload file: http {response.status}")
        except Exception as e:
            debug_log(f"Error uploading to litterbox: {str(e)}", type_="ERROR")
            raise

    # Shared configuration command handler
    async def handle_config_command(ctx, args, command_name):
        """Handle configuration commands for both Cobalt and CobaltGIF"""
        args_parts = args.strip().split(' ', 1)
        action = args_parts[0].lower()
        
        if action == "url" and len(args_parts) > 1:
            url = args_parts[1].strip()
            if url.startswith("http://") or url.startswith("https://"):
                updateConfigData(COBALT_URL_KEY, url)
                debug_log(f"Cobalt URL updated to: {url}", type_="SUCCESS")
                await ctx.send(f"cobalt instance url set to: {url}")
            else:
                debug_log(f"Invalid URL format attempted: {url}", type_="ERROR")
                await ctx.send("invalid url format. should start with http:// or https://")
        
        elif action == "path" and len(args_parts) > 1:
            path = args_parts[1].strip()
            try:
                os.makedirs(path, exist_ok=True)
                updateConfigData(DOWNLOAD_PATH_KEY, path)
                debug_log(f"Download path updated to: {path}", type_="SUCCESS")
                await ctx.send(f"download path set to: {path}")
            except Exception as e:
                debug_log(f"Error setting path: {str(e)}", type_="ERROR")
                await ctx.send(f"error setting path: {str(e)}")
        
        elif action == "debug":
            debug_enabled = not getConfigData().get(DEBUG_ENABLED_KEY, False)
            updateConfigData(DEBUG_ENABLED_KEY, debug_enabled)
            debug_log(f"Debug mode {'enabled' if debug_enabled else 'disabled'}", type_="SUCCESS")
            await ctx.send(f"debug mode {'enabled' if debug_enabled else 'disabled'}")
        
        elif action == "persistent":
            persistent_enabled = not getConfigData().get(PERSISTENT_STORAGE_KEY, False)
            updateConfigData(PERSISTENT_STORAGE_KEY, persistent_enabled)
            debug_log(f"Persistent storage {'enabled' if persistent_enabled else 'disabled'}", type_="SUCCESS")
            await ctx.send(f"persistent storage {'enabled' if persistent_enabled else 'disabled'}")
        
        elif action == "lb" and len(args_parts) > 1:
            time = args_parts[1].strip().lower()
            valid_times = {"1": "1h", "12": "12h", "24": "24h", "72": "72h"}
            if time in valid_times:
                updateConfigData(LITTERBOX_EXPIRY_KEY, valid_times[time])
                debug_log(f"Litterbox expiry time updated to: {valid_times[time]}", type_="SUCCESS")
                await ctx.send(f"litterbox file expiry set to {valid_times[time]}")
            else:
                debug_log(f"Invalid litterbox time attempted: {time}", type_="ERROR")
                await ctx.send("invalid time. use 1, 12, 24, or 72 hours")

        elif action in ("limit", "lbt"):
<<<<<<< HEAD
            if len(args_parts) == 1:
=======
            if len(parts) == 1:
>>>>>>> 4d0c7614
                current_threshold = getConfigData().get(LITTERBOX_SIZE_THRESHOLD_MB_KEY, 50)
                await ctx.send(
                    f"current litterbox upload threshold: {current_threshold} mb. use `<p>{command_name} limit <size_in_mb>` to set a new one."
                )
                return
            try:
<<<<<<< HEAD
                threshold_mb = float(args_parts[1])
=======
                threshold_mb = float(parts[1])
>>>>>>> 4d0c7614
                if threshold_mb <= 0:
                    await ctx.send("limit must be a positive number of megabytes.")
                    return
                updateConfigData(LITTERBOX_SIZE_THRESHOLD_MB_KEY, threshold_mb)
                await ctx.send(f"litterbox upload limit set to: {threshold_mb} mb")
                debug_log(f"Litterbox upload limit set to {threshold_mb}MB", type_="SUCCESS")
            except ValueError:
                await ctx.send(
                    f"invalid limit. provide a number for megabytes (e.g., `<p>{command_name} limit 100>`)."
                )
            except Exception as e:
                await ctx.send(f"error setting litterbox limit: {str(e)}")
                debug_log(f"Error setting litterbox limit: {str(e)}", type_="ERROR")
        
        elif action == "resetsetup":
            updateConfigData(FIRST_SUCCESSFUL_CONNECTION_KEY, False)
            debug_log("first successful connection key has been reset.", type_="SUCCESS")
            await ctx.send("first successful connection key has been reset")
        
        elif action == "status":
            msg = await ctx.send("checking configuration...")
            cobalt_url = getConfigData().get(COBALT_URL_KEY, "http://localhost:9000")
            version = "unknown"
            services = []
            max_download_size = "unknown"
            cobalt_online_status_msg = f"connecting to cobalt at `{cobalt_url}`..."

            try:
                async with aiohttp.ClientSession(timeout=aiohttp.ClientTimeout(total=5)) as session:
                    async with session.get(f"{cobalt_url.rstrip('/')}/api/serverInfo") as response:
                        if response.status == 200:
                            data = await response.json()
                            updateConfigData(FIRST_SUCCESSFUL_CONNECTION_KEY, True)
                            cobalt_info = data.get("cobalt", {}) # Access the nested 'cobalt' object
                            
                            version = cobalt_info.get("version", "unknown")
                            services_list = cobalt_info.get("services", [])
                            services = ', '.join(services_list) if isinstance(services_list, list) and services_list else "none"
                            duration_limit_sec = str(cobalt_info.get("durationLimit", "unknown")) # Check within 'cobalt' object
                            
                            status_lines = [f"url: `{cobalt_url}`"]
                            if version != "unknown":
                                status_lines.append(f"version: `{version}`")
                            if duration_limit_sec != "unknown":
                                status_lines.append(f"duration limit: `{duration_limit_sec} seconds`")
                            status_lines.append(f"supported services: `{services}`")
                            cobalt_online_status_msg = "\n".join(status_lines)
                        else:
                            cobalt_online_status_msg = f"could not connect to cobalt instance at `{cobalt_url}`. http status: {response.status}"
                            if not getConfigData().get(FIRST_SUCCESSFUL_CONNECTION_KEY, False):
                                await msg.delete()
                                raise Exception("have you setup the script? follow setup steps inside the script or at https://github.com/p2xai/localcobalt-nighty")
            except aiohttp.ClientError as e:
                cobalt_online_status_msg = f"could not connect to cobalt instance at `{cobalt_url}`. error: {str(e)}"
                if not getConfigData().get(FIRST_SUCCESSFUL_CONNECTION_KEY, False):
                    await msg.delete()
                    raise Exception("have you setup the script? follow setup steps inside the script or at https://github.com/p2xai/localcobalt-nighty")
            except Exception as e: # Catch other potential errors like JSONDecodeError if response is not JSON
                await msg.delete()
                debug_log(f"Unexpected error during Cobalt status check: {str(e)} ({type(e).__name__})", type_="ERROR")
                raise Exception(f"an unexpected error occurred while checking cobalt status: {str(e)}")

            # This part executes regardless of Cobalt connection success, unless NOT_SETUP_MESSAGE was raised.
            try:
                download_path = getConfigData().get(DOWNLOAD_PATH_KEY)
                debug_enabled = getConfigData().get(DEBUG_ENABLED_KEY, False)
                persistent_enabled = getConfigData().get(PERSISTENT_STORAGE_KEY, False)
                
                ffmpeg_version_output = await run_docker_cmd("docker run --rm jrottenberg/ffmpeg:latest -version")
                ffmpeg_version = ffmpeg_version_output.split('\n')[0]
                ffmpeg_version = re.sub(r'ffmpeg version (\d+\.\d+).*', r'ffmpeg version \1', ffmpeg_version)
                
                giflossy_version_output = await run_docker_cmd("docker run --rm dylanninin/giflossy gifsicle --version")
                giflossy_version = giflossy_version_output.split('\n')[0]
                
                path_exists = os.path.exists(download_path) if download_path else False
                path_writable = os.access(download_path, os.W_OK) if path_exists else False
                path_status_message = "not set"
                if download_path:
                    path_status_message = f"{'exists' if path_exists else 'does not exist'}{', writable' if path_writable else (', not writable' if path_exists else '')}"
                
                await msg.delete()
                
                setup_completed_status = "true" if getConfigData().get(FIRST_SUCCESSFUL_CONNECTION_KEY, False) else "false"
                status_content = (
                    f"cobalt instance status\n{cobalt_online_status_msg}\n\n"
                    f"script setup completed: {setup_completed_status}\n\n"
                    f"docker ffmpeg: working\n"
                    f"```{ffmpeg_version}```\n"
                    f"docker giflossy: working\n"
                    f"```{giflossy_version}```\n"
                    f"download path:\n"
                    f"```{download_path if download_path else 'not set'}```\n"
                    f"path status: {path_status_message}\n\n"
                    f"debug mode: {'enabled' if debug_enabled else 'disabled'}\n"
                    f"persistent storage: {'enabled' if persistent_enabled else 'disabled'}\n"
                    f"litterbox expiry: {getConfigData().get(LITTERBOX_EXPIRY_KEY, '24h')}, {getConfigData().get(LITTERBOX_SIZE_THRESHOLD_MB_KEY, 50)}MB limit"
                )
                
                current_private = getConfigData().get("private")
                updateConfigData("private", False)
                
                await forwardEmbedMethod(
                    channel_id=ctx.channel.id,
                    content=status_content,
                    title=f"{command_name} status"
                )
                updateConfigData("private", current_private) # Restore private setting
            except Exception as e:
                # This handles errors in fetching Docker versions or formatting the message, AFTER Cobalt check.
                await msg.delete() # Clean up the "checking..." message if it's still there
                debug_log(f"Error constructing status message: {str(e)} ({type(e).__name__}) in handle_config_command/status", type_="ERROR")
                # We don't want to show the NOT_SETUP_MESSAGE here if it was a docker/path issue.
                # Instead, re-raise the actual error encountered during status construction.
                raise Exception(f"an error occurred while gathering full status details: {str(e)}")
        else:
            await ctx.send(
                f"invalid command. use `<p>{command_name} url <your_url>`, `<p>{command_name} path <download_path>`, `<p>{command_name} debug`, `<p>{command_name} persistent`, `<p>{command_name} lb <1|12|24|72>`, `<p>{command_name} limit <size_mb>`, `<p>{command_name} status`, or `<p>{command_name} resetsetup>`"
            )

    @bot.command(name="cobalt", aliases=["c"], description="Download media using Cobalt")
    async def cobalt_command(ctx, *, args: str = ""):
        """Handle Cobalt download commands"""
        if ctx.author.bot:
            return
        await ctx.message.delete()

        # Handle configuration commands
        if args.lower().startswith(("url ", "path ", "debug", "persistent", "lb ", "limit ", "lbt ", "status", "resetsetup")):
            await handle_config_command(ctx, args, "cobalt")
            return
        
        # Handle download request
        if not args:
            await ctx.send("please provide a url to download.")
            return
        
        # Validate that the first word is a URL before parsing
        first_word = args.split()[0].lower()
        if first_word in ["url", "path", "debug", "persistent", "lb", "limit", "lbt", "status", "resetsetup"]:
            await handle_config_command(ctx, args, "cobalt")
            return
        
        parsed_args = parse_cobalt_args(args)
        url_to_download = parsed_args["url"]
        
        if not url_to_download:
            await ctx.send("could not parse url from arguments.")
            return
        
        msg = await ctx.send(f"processing {url_to_download}...")
        
        try:
            # Download from Cobalt
            file_path = await download_from_cobalt(
                url_to_download,
                parsed_args["quality"],
                parsed_args["audio"],
                parsed_args["mode"]
            )
            
            # Send the file
            file_size = os.path.getsize(file_path) / (1024 * 1024)
            size_threshold = float(getConfigData().get(LITTERBOX_SIZE_THRESHOLD_MB_KEY, 50))
            if file_size > size_threshold:
                await msg.edit(content="file exceeds discord limit, uploading to litterbox.catbox.moe...")
                try:
                    litterbox_url = await upload_to_litterbox(file_path)
                    await ctx.send(
                        f"file uploaded to: {litterbox_url}\nnote: this link will expire in {getConfigData().get(LITTERBOX_EXPIRY_KEY, '24h')}"
                    )
                    await msg.delete()
                except Exception as upload_error:
                    await msg.edit(content=f"failed to upload to litterbox: {str(upload_error)}")
            else:
                await msg.edit(content=f"sending file ({file_size:.2f} mb)")
                try:
                    await ctx.send(file=discord.File(file_path))
                    await msg.delete()
                except Exception as e:
                    if "413 Payload Too Large" in str(e):
                        await msg.edit(content="file too large for discord, uploading to litterbox.catbox.moe...")
                        try:
                            litterbox_url = await upload_to_litterbox(file_path)
                            await ctx.send(
                                f"file uploaded to: {litterbox_url}\nnote: this link will expire in {getConfigData().get(LITTERBOX_EXPIRY_KEY, '24h')}"
                            )
                            await msg.delete()
                        except Exception as upload_error:
                            await msg.edit(content=f"failed to upload to litterbox: {str(upload_error)}")
                    else:
                        raise
            
            # Clean up if not persistent
            if not getConfigData().get(PERSISTENT_STORAGE_KEY, False):
                try:
                    os.remove(file_path)
                    debug_log(f"temporary file deleted: {file_path}", type_="SUCCESS")
                except Exception as e:
                    debug_log(f"error deleting temporary file: {str(e)}", type_="ERROR")
        
        except Exception as e:
            error_str = str(e)
            if "413 Payload Too Large" in error_str:
                limit_mb = getConfigData().get(LITTERBOX_SIZE_THRESHOLD_MB_KEY, 50)
                user_msg = f"file exceeds discord's {limit_mb}MB limit. try downloading with lower quality."
            elif "invalid or not supported by Cobalt" in error_str:
                user_msg = "the url you provided is invalid or not supported by Cobalt. please check the url and try again."
            elif "website is not supported by Cobalt" in error_str:
                user_msg = "this website is not supported by Cobalt. please try a different url."
            elif "content is private or requires authentication" in error_str:
                user_msg = "this content is private or requires authentication. Cobalt cannot access it."
            else:
                user_msg = f"error: {error_str}"
                if "0 bytes" in error_str:
                    user_msg += "\nthis might be due to anti-bot measures. try again in a few minutes."
            debug_log(f"error: {error_str}", type_="ERROR")
            await msg.edit(content=user_msg)
    
    @bot.command(name="cobaltgif", aliases=["cg"], description="Download and convert media to GIF using Cobalt")
    async def cobalt_gif_command(ctx, *, args: str = ""):
        """Handle Cobalt GIF conversion commands"""
        if ctx.author.bot:
            return
        await ctx.message.delete()
        
        # Handle configuration commands
        if args.lower().startswith(("url ", "path ", "debug", "persistent", "lb", "limit ", "lbt ", "status", "resetsetup")):
            await handle_config_command(ctx, args, "cobaltgif")
            return
        
        # Handle conversion request
        if not args:
            await ctx.send("please provide a url to download and convert.")
            return
        
        # Validate that the first word is a URL before parsing
        first_word = args.split()[0].lower()
        if first_word in ["url", "path", "debug", "persistent", "lb", "limit", "lbt", "status", "resetsetup"]:
            await handle_config_command(ctx, args, "cobaltgif")
            return
        
        parsed_args = parse_gif_args(args)
        url_to_download = parsed_args["url"]
        
        if not url_to_download:
            await ctx.send("could not parse url from arguments.")
            return
        
        msg = await ctx.send(f"processing {url_to_download}...")
        
        try:
            # Step 1: Download video
            await msg.edit(content="downloading video...")
            video_path = await download_from_cobalt(
                url_to_download,
                parsed_args["quality"],
                parsed_args["audio"],
                parsed_args["mode"]
            )
            
            # Step 2: Convert to GIF
            await msg.edit(content="converting to gif...")
            gif_path, final_size, original_size, should_upload = await convert_to_gif(
                video_path,
                parsed_args["fps"],
                parsed_args["scale"],
                parsed_args["time"],
                parsed_args["optimize"],
                parsed_args["speed"]  # Add speed parameter
            )
            
            # Step 3: Send the GIF
            await msg.edit(content="sending gif...")
            
            try:
                if should_upload:
                    await msg.edit(content="gif exceeds discord limit, uploading to litterbox.catbox.moe...")
                    try:
                        litterbox_url = await upload_to_litterbox(gif_path)
                        size_info = f"gif size: {final_size:.2f}mb"
                        if original_size is not None:
                            size_reduction = ((original_size - final_size) / original_size) * 100
                            size_info += f" (reduced by {size_reduction:.1f}%)"
                        await ctx.send(f"{size_info}\nfile uploaded to: {litterbox_url}\nnote: this link will expire in {getConfigData().get(LITTERBOX_EXPIRY_KEY, '24h')}")
                        await msg.delete()
                    except Exception as upload_error:
                        await msg.edit(content=f"failed to upload to litterbox: {str(upload_error)}")
                else:
                    if original_size is not None:
                        size_reduction = ((original_size - final_size) / original_size) * 100
                        await ctx.send(f"gif size: {final_size:.2f}mb (reduced by {size_reduction:.1f}%)", file=discord.File(gif_path))
                    else:
                        await ctx.send(f"gif size: {final_size:.2f}mb", file=discord.File(gif_path))
                    await msg.delete()
            except Exception as e:
                if "413 Payload Too Large" in str(e):
                    await msg.edit(content="gif exceeds discord limit, uploading to litterbox.catbox.moe...")
                    try:
                        litterbox_url = await upload_to_litterbox(gif_path)
                        size_info = f"gif size: {final_size:.2f}mb"
                        if original_size is not None:
                            size_reduction = ((original_size - final_size) / original_size) * 100
                            size_info += f" (reduced by {size_reduction:.1f}%)"
                        await ctx.send(f"{size_info}\nfile uploaded to: {litterbox_url}\nnote: this link will expire in {getConfigData().get(LITTERBOX_EXPIRY_KEY, '24h')}")
                        await msg.delete()
                    except Exception as upload_error:
                        await msg.edit(content=f"failed to upload to litterbox: {str(upload_error)}")
                else:
                    raise
            
            # Clean up if not persistent
            if not getConfigData().get(PERSISTENT_STORAGE_KEY, False):
                try:
                    os.remove(video_path)
                    os.remove(gif_path)
                    debug_log("temporary files deleted", type_="SUCCESS")
                except Exception as e:
                    debug_log(f"error deleting temporary files: {str(e)}", type_="ERROR")
        
        except Exception as e:
            error_str = str(e)
            if "413 Payload Too Large" in error_str:
                limit_mb = getConfigData().get(LITTERBOX_SIZE_THRESHOLD_MB_KEY, 50)
                user_msg = (
                    f"gif exceeds discord's {limit_mb}MB limit. try using -optimize, reducing quality, or shortening duration."
                )
            elif "invalid or not supported by Cobalt" in error_str:
                user_msg = "the url you provided is invalid or not supported by Cobalt. please check the url and try again."
            elif "website is not supported by Cobalt" in error_str:
                user_msg = "this website is not supported by Cobalt. please try a different url."
            elif "content is private or requires authentication" in error_str:
                user_msg = "this content is private or requires authentication. Cobalt cannot access it."
            else:
                user_msg = f"error: {error_str}"
                if "0 bytes" in error_str:
                    user_msg += "\nthis might be due to anti-bot measures. try again in a few minutes."
            debug_log(f"error: {error_str}", type_="ERROR")
            await msg.edit(content=user_msg)

    @bot.command(name="v2g", description="Convert video to GIF using FFmpeg with custom parameters")
    async def v2g_command(ctx, *, args: str = ""):
        """Handle direct FFmpeg video to GIF conversion"""
        if ctx.author.bot:
            return
        await ctx.message.delete()
        
        # Handle configuration commands
        if args.lower().startswith(("url ", "path ", "debug", "persistent", "lb", "limit ", "lbt ", "status", "resetsetup")):
            await handle_config_command(ctx, args, "v2g")
            return

        video_path = None
        parsed_args = None

        # If no args, try using the previous message
        if not args:
            history = [m async for m in ctx.channel.history(limit=2)]
            if len(history) < 2:
                return
            prev_msg = history[1]
            if prev_msg.attachments:
                attachment = prev_msg.attachments[0]
                if not any(attachment.filename.lower().endswith(ext) for ext in ['.mp4', '.mov', '.avi', '.mkv', '.webm']):
                    return
                msg = await ctx.send("downloading attachment from previous message...")
                try:
                    video_path = await download_file(attachment.url, attachment.filename)
                    parsed_args = parse_v2g_args("")
                except Exception as e:
                    await msg.edit(content=f"error downloading attachment: {str(e)}")
                    return
            else:
                match = re.search(r'https?://\S+', prev_msg.content)
                if match and any(match.group(0).split('?')[0].lower().endswith(ext) for ext in ['.mp4', '.mov', '.avi', '.mkv', '.webm']):
                    args = match.group(0)
                else:
                    return

        # Validate that the first word is a URL before parsing
        first_word = args.split()[0].lower() if args else ""
        if first_word in ["url", "path", "debug", "persistent", "lb", "limit", "lbt", "status", "resetsetup"]:
            await handle_config_command(ctx, args, "v2g")
            return

        if parsed_args is None:
            parsed_args = parse_v2g_args(args)

        # Check for attachment
        if video_path is None and ctx.message.attachments:
            attachment = ctx.message.attachments[0]
            if not any(attachment.filename.lower().endswith(ext) for ext in ['.mp4', '.mov', '.avi', '.mkv', '.webm']):
                await ctx.send("please attach a video file (mp4, mov, avi, mkv, webm)")
                return
            
            msg = await ctx.send("downloading attachment...")
            try:
                video_path = await download_file(attachment.url, attachment.filename)
            except Exception as e:
                await msg.edit(content=f"error downloading attachment: {str(e)}")
                return
        elif video_path is None:
            # Handle URL
            parsed_args = parse_v2g_args(args)
            url_to_download = parsed_args["url"]
            
            if not url_to_download:
                await ctx.send("could not parse url from arguments.")
                return
            
            # Check if URL is from Twitter/X
            if any(domain in url_to_download.lower() for domain in ['twitter.com', 'x.com']):
                debug_log(f"Twitter/X URL detected: {url_to_download}", type_="INFO")
                await ctx.send("twitter/x urls are not supported in direct v2g mode. please use the cobalt gif converter instead:\n`<p>cg <url> [options]`")
                return
            
            msg = await ctx.send(f"downloading video...")
            try:
                # Download directly without using Cobalt
                video_path = await download_file(url_to_download, "input_video.mp4")
            except Exception as e:
                error_str = str(e)
                debug_log(f"Download error for URL {url_to_download}: {error_str}", type_="ERROR")
                
                # Provide more specific error messages
                if "Header value is too long" in error_str:
                    await msg.edit(content="this website's headers are too large for direct download. please use the cobalt gif converter instead:\n`<p>cg <url> [options]`")
                elif "403" in error_str:
                    await msg.edit(content="access denied. the website is blocking direct downloads. please use the cobalt gif converter instead:\n`<p>cg <url> [options]`")
                elif "429" in error_str:
                    await msg.edit(content="too many requests. please wait a few minutes before trying again.")
                else:
                    await msg.edit(content=f"error downloading video: {error_str}")
                return
        
        # Setup directories
        work_dir = ensure_download_dir(persistent=True, workdir=True)
        output_dir = ensure_download_dir(persistent=True)
        
        # Generate filename
        original_filename = os.path.splitext(os.path.basename(video_path))[0]
        original_filename = re.sub(r'[^\w\-_]', '_', original_filename)
        timestamp = datetime.now().strftime("%Y%m%d_%H%M%S")
        gif_filename = f"{original_filename}_{timestamp}.gif"
        gif_path = os.path.join(output_dir, gif_filename)
        
        # Prepare FFmpeg parameters based on flags
        ffmpeg_params = []
        
        # Time parameters
        if parsed_args["time"]:
            start_time, end_time = parsed_args["time"].split("-")
            duration = str(int(end_time) - int(start_time))
            ffmpeg_params.extend([f"-ss {start_time}", f"-t {duration}"])
        
        # Video filter parameters
        vf_parts = []
        
        # Basic filters
        vf_parts.append(f"fps={parsed_args['fps']}")
        vf_parts.append(f"scale={parsed_args['scale']}:flags=lanczos")
        
        # Add speed modification if specified
        if parsed_args["speed"] != 1.0:
            vf_parts.append(f"setpts={1/parsed_args['speed']}*PTS")
        
        # Palette generation
        if parsed_args["optimize"]:
            palette_params = f"palettegen=max_colors={parsed_args['colors']}:reserve_transparent=1"
            vf_parts.append(f"split[s0][s1];[s0]{palette_params}[p];[s1][p]paletteuse={parsed_args['dither']}")
        else:
            vf_parts.append(f"split[s0][s1];[s0]palettegen=max_colors={parsed_args['colors']}[p];[s1][p]paletteuse")
        
        ffmpeg_params.append(f'-vf "{",".join(vf_parts)}"')
        
        # Loop parameter
        if parsed_args["loop"] >= 0:
            ffmpeg_params.append(f"-loop {parsed_args['loop']}")
        
        # Convert to GIF using FFmpeg
        try:
            await msg.edit(content="converting to gif...")
            ffmpeg_cmd = (
                f'docker run --rm -v "{os.path.dirname(video_path)}:/input" -v "{output_dir}:/output" jrottenberg/ffmpeg '
                f'-y -i /input/{os.path.basename(video_path)} '
                f'{" ".join(ffmpeg_params)} '
                f'/output/{gif_filename}'
            )
            debug_log(f"Running FFmpeg command: {ffmpeg_cmd}", type_="INFO")
            await run_docker_cmd(ffmpeg_cmd)
            
            if not os.path.exists(gif_path):
                raise Exception("GIF file not found")
            
            # Check size
            final_size = os.path.getsize(gif_path) / (1024 * 1024)
            size_threshold = float(getConfigData().get(LITTERBOX_SIZE_THRESHOLD_MB_KEY, 50))
            if final_size > size_threshold:
                await msg.edit(content="gif exceeds discord limit, uploading to litterbox.catbox.moe...")
                try:
                    litterbox_url = await upload_to_litterbox(gif_path)
                    await ctx.send(f"gif uploaded to: {litterbox_url}\nnote: this link will expire in {getConfigData().get(LITTERBOX_EXPIRY_KEY, '24h')}")
                    await msg.delete()
                except Exception as upload_error:
                    await msg.edit(content=f"failed to upload to litterbox: {str(upload_error)}")
                return
            
            # Send the GIF
            await msg.edit(content=f"sending gif ({final_size:.2f}mb)...")
            await ctx.send(file=discord.File(gif_path))
            await msg.delete()
            
            # Clean up
            if not getConfigData().get(PERSISTENT_STORAGE_KEY, False):
                try:
                    os.remove(video_path)
                    os.remove(gif_path)
                    debug_log("Temporary files deleted", type_="SUCCESS")
                except Exception as e:
                    debug_log(f"Error deleting temporary files: {str(e)}", type_="ERROR")
        
        except Exception as e:
            error_str = str(e)
            if "413 Payload Too Large" in error_str:
                limit_mb = getConfigData().get(LITTERBOX_SIZE_THRESHOLD_MB_KEY, 50)
                user_msg = (
                    f"gif exceeds discord's {limit_mb}MB limit. try using -optimize, reducing quality, or shortening duration."
                )
            elif "Option vf (set video filters) cannot be applied to input url" in error_str:
                debug_log(f"FFmpeg command error: {error_str}", type_="ERROR")
                user_msg = "error processing video. please try again with different parameters."
            elif "Error parsing options for input file" in error_str:
                debug_log(f"FFmpeg input error: {error_str}", type_="ERROR")
                user_msg = "error reading video file. please check if the file is valid."
            elif "Error opening input files" in error_str:
                debug_log(f"FFmpeg file access error: {error_str}", type_="ERROR")
                user_msg = "error accessing video file. please try again."
            else:
                user_msg = f"error: {error_str}"
            debug_log(f"Error: {error_str}", type_="ERROR")
            await msg.edit(content=user_msg)

# Initialize the script
unified_cobalt_script()<|MERGE_RESOLUTION|>--- conflicted
+++ resolved
@@ -885,22 +885,16 @@
                 await ctx.send("invalid time. use 1, 12, 24, or 72 hours")
 
         elif action in ("limit", "lbt"):
-<<<<<<< HEAD
             if len(args_parts) == 1:
-=======
-            if len(parts) == 1:
->>>>>>> 4d0c7614
+
                 current_threshold = getConfigData().get(LITTERBOX_SIZE_THRESHOLD_MB_KEY, 50)
                 await ctx.send(
                     f"current litterbox upload threshold: {current_threshold} mb. use `<p>{command_name} limit <size_in_mb>` to set a new one."
                 )
                 return
             try:
-<<<<<<< HEAD
                 threshold_mb = float(args_parts[1])
-=======
-                threshold_mb = float(parts[1])
->>>>>>> 4d0c7614
+
                 if threshold_mb <= 0:
                     await ctx.send("limit must be a positive number of megabytes.")
                     return
