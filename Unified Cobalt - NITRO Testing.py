--- conflicted
+++ resolved
@@ -243,20 +243,16 @@
                 i += 1
             # Audio format
             elif words[i] in ['-wav', '-ogg', '-opus', '-best']:
-<<<<<<< HEAD
                 audio = words[i][1:]
-=======
                 audio = words[i][2:]
->>>>>>> 05992fbf
                 audio_provided = True
                 i += 1
             # Mode flags
             elif words[i] in ['-audio', '-mute']:
-<<<<<<< HEAD
                 mode = words[i][1:]
-=======
+
                 mode = words[i][2:]
->>>>>>> 05992fbf
+
                 mode_provided = True
                 i += 1
             # Legacy format support
